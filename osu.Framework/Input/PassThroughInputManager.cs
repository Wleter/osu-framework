// Copyright (c) 2007-2018 ppy Pty Ltd <contact@ppy.sh>.
// Licensed under the MIT Licence - https://raw.githubusercontent.com/ppy/osu-framework/master/LICENCE

using System.Collections.Generic;
using System.Linq;
using osu.Framework.Graphics;
using osu.Framework.Input.EventArgs;
using osu.Framework.Input.StateChanges;
using osu.Framework.Input.States;
using OpenTK;
using OpenTK.Input;
using JoystickEventArgs = osu.Framework.Input.EventArgs.JoystickEventArgs;

namespace osu.Framework.Input
{
    /// <summary>An <see cref="InputManager"/> with an ability to use parent <see cref="InputManager"/>'s input.</summary>
    /// <remarks>
    /// There are two modes of operation for this class:
    /// When <see cref="UseParentInput"/> is false, this input manager gets inputs only from own input handlers.
    /// When <see cref="UseParentInput"/> is true, this input manager ignore any local input handlers and
    /// gets inputs from the parent (its ancestor in the scene graph) <see cref="InputManager"/> in the following way:
    /// For mouse input, this only considers input that is passed as events such as <see cref="OnMouseDown"/>.
    /// For keyboard and other inputs, this input manager try to reflect parent <see cref="InputManager"/>'s <see cref="InputState"/> closely as possible.
    /// Thus, when this is attached to the scene graph initially and when <see cref="UseParentInput"/> becomes true,
    /// multiple events may fire to synchronise the local <see cref="InputState"/> with the parent's.
    /// </remarks>
    public class PassThroughInputManager : CustomInputManager, IRequireHighFrequencyMousePosition
    {
        /// <summary>
        /// If there's an InputManager above us, decide whether we should use their available state.
        /// </summary>
        public bool UseParentInput
        {
            get => useParentInput;
            set
            {
                if (useParentInput == value) return;
                useParentInput = value;

                if (UseParentInput)
                    Sync();
            }
        }

        private bool useParentInput = true;

        internal override bool BuildNonPositionalInputQueue(List<Drawable> queue, bool allowBlocking = true)
        {
<<<<<<< HEAD
            if (!PropagateKeyboardInputSubtree) return false;
=======
            if (!CanReceiveNonPositionalInput) return false;
>>>>>>> 70d5ecff

            if (!allowBlocking)
            {
                base.BuildNonPositionalInputQueue(queue, false);
                return false;
            }

            if (UseParentInput)
                queue.Add(this);
            return false;
        }

        internal override bool BuildPositionalInputQueue(Vector2 screenSpacePos, List<Drawable> queue)
        {
<<<<<<< HEAD
            if (!PropagateMouseInputSubtree) return false;
=======
            if (!CanReceivePositionalInput) return false;
>>>>>>> 70d5ecff

            if (UseParentInput)
                queue.Add(this);
            return false;
        }

        protected override List<IInput> GetPendingInputs()
        {
            //we still want to call the base method to clear any pending states that may build up.
            var pendingInputs = base.GetPendingInputs();

            if (UseParentInput)
            {
                pendingInputs.Clear();
            }
            return pendingInputs;
        }

        protected override bool OnMouseMove(InputState state)
        {
            if (UseParentInput)
                new MousePositionAbsoluteInput { Position = state.Mouse.NativeState.Position }.Apply(CurrentState, this);
            return false;
        }

        protected override bool OnMouseDown(InputState state, MouseDownEventArgs args)
        {
            if (UseParentInput)
            {
                // safe-guard for edge cases.
                if (!CurrentState.Mouse.IsPressed(args.Button))
                    new MouseButtonInput(args.Button, true).Apply(CurrentState, this);
            }
            return false;
        }

        protected override bool OnMouseUp(InputState state, MouseUpEventArgs args)
        {
            if (UseParentInput)
            {
                // safe-guard for edge cases.
                if (CurrentState.Mouse.IsPressed(args.Button))
                    new MouseButtonInput(args.Button, false).Apply(CurrentState, this);
            }

            return false;
        }

        protected override bool OnScroll(InputState state)
        {
            if (UseParentInput)
                new MouseScrollRelativeInput { Delta = state.Mouse.NativeState.ScrollDelta, IsPrecise = state.Mouse.HasPreciseScroll }.Apply(CurrentState, this);
            return false;
        }

        protected override bool OnKeyDown(InputState state, KeyDownEventArgs args)
        {
            if (UseParentInput) SyncInputState(state);
            return false;
        }

        protected override bool OnKeyUp(InputState state, KeyUpEventArgs args)
        {
            if (UseParentInput) SyncInputState(state);
            return false;
        }

        protected override bool OnJoystickPress(InputState state, JoystickEventArgs args)
        {
            if (UseParentInput) SyncInputState(state);
            return false;
        }

        protected override bool OnJoystickRelease(InputState state, JoystickEventArgs args)
        {
            if (UseParentInput) SyncInputState(state);
            return false;
        }

        private InputManager parentInputManager;

        protected override void LoadComplete()
        {
            base.LoadComplete();
            Sync();
        }

        protected override void Update()
        {
            base.Update();

            // Some non-positional events are blocked. Sync every frame.
            if (UseParentInput) Sync(true);
        }

        /// <summary>
        /// Sync input state to parent <see cref="InputManager"/>'s <see cref="InputState"/>.
        /// Call this when parent <see cref="InputManager"/> changed somehow.
        /// </summary>
        /// <param name="useCachedParentInputManager">If this is false, assume parent input manager is unchanged from before.</param>
        public void Sync(bool useCachedParentInputManager = false)
        {
            if (!UseParentInput) return;

            if (!useCachedParentInputManager)
                parentInputManager = GetContainingInputManager();

            SyncInputState(parentInputManager?.CurrentState);
        }

        /// <summary>
        /// Sync current state to parent state.
        /// </summary>
        /// <param name="parentState">Parent's state. If this is null, it is regarded as an empty state.</param>
        protected virtual void SyncInputState(InputState parentState)
        {
            // release all buttons that is not pressed on parent state
            var mouseButtonDifference = (parentState?.Mouse?.Buttons ?? new ButtonStates<MouseButton>()).EnumerateDifference(CurrentState.Mouse.Buttons);
            new MouseButtonInput(mouseButtonDifference.Released.Select(button => new ButtonInputEntry<MouseButton>(button, false))).Apply(CurrentState, this);

            new KeyboardKeyInput(parentState?.Keyboard?.Keys, CurrentState.Keyboard.Keys).Apply(CurrentState, this);
            new JoystickButtonInput(parentState?.Joystick?.Buttons, CurrentState.Joystick.Buttons).Apply(CurrentState, this);
        }
    }
}<|MERGE_RESOLUTION|>--- conflicted
+++ resolved
@@ -46,11 +46,7 @@
 
         internal override bool BuildNonPositionalInputQueue(List<Drawable> queue, bool allowBlocking = true)
         {
-<<<<<<< HEAD
-            if (!PropagateKeyboardInputSubtree) return false;
-=======
-            if (!CanReceiveNonPositionalInput) return false;
->>>>>>> 70d5ecff
+            if (!PropagateNonPositionalInputSubtree) return false;
 
             if (!allowBlocking)
             {
@@ -65,11 +61,7 @@
 
         internal override bool BuildPositionalInputQueue(Vector2 screenSpacePos, List<Drawable> queue)
         {
-<<<<<<< HEAD
-            if (!PropagateMouseInputSubtree) return false;
-=======
-            if (!CanReceivePositionalInput) return false;
->>>>>>> 70d5ecff
+            if (!PropagatePositionalInputSubtree) return false;
 
             if (UseParentInput)
                 queue.Add(this);

--- conflicted
+++ resolved
@@ -89,15 +89,7 @@
 
         public void BindUniformBlock(string blockName, IUniformBuffer buffer)
         {
-<<<<<<< HEAD
-            if (buffer is not IVeldridUniformBuffer veldridBuffer)
-                throw new ArgumentException($"Buffer must be an {nameof(IVeldridUniformBuffer)}.");
-
             ObjectDisposedException.ThrowIf(isDisposed, this);
-=======
-            if (isDisposed)
-                throw new ObjectDisposedException(ToString(), "Can not retrieve uniforms from a disposed shader.");
->>>>>>> 6c56fdea
 
             EnsureShaderInitialised();
 

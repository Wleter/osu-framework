--- conflicted
+++ resolved
@@ -156,12 +156,9 @@
         protected override void SetFrameBufferImplementation(IFrameBuffer? frameBuffer)
             => veldridDevice.Graphics.SetFrameBuffer((VeldridFrameBuffer?)frameBuffer);
 
-<<<<<<< HEAD
-=======
         protected override void DeleteFrameBufferImplementation(IFrameBuffer frameBuffer)
             => ((VeldridFrameBuffer)frameBuffer).DeleteResources(true);
 
->>>>>>> 3a6466ed
         public override void DrawVerticesImplementation(PrimitiveTopology topology, int vertexStart, int verticesCount)
         {
             // normally we would flush/submit all texture upload commands at the end of the frame, since no actual rendering by the GPU will happen until then,
@@ -196,7 +193,6 @@
         private void ensureTextureUploadPipelineBegan()
         {
             if (beganTextureUploadPipeline)
-<<<<<<< HEAD
                 return;
 
             textureUploadPipeline.Begin();
@@ -208,19 +204,6 @@
             if (!beganTextureUploadPipeline)
                 return;
 
-=======
-                return;
-
-            textureUploadPipeline.Begin();
-            beganTextureUploadPipeline = true;
-        }
-
-        private void flushTextureUploadPipeline()
-        {
-            if (!beganTextureUploadPipeline)
-                return;
-
->>>>>>> 3a6466ed
             textureUploadPipeline.End();
             beganTextureUploadPipeline = false;
         }
@@ -276,7 +259,6 @@
 
         public void RegisterUniformBufferForReset(IVeldridUniformBuffer buffer)
             => uniformBufferResetList.Add(buffer);
-<<<<<<< HEAD
 
         public CommandList BufferUpdateCommands
             => bufferUpdatePipeline.Commands;
@@ -292,14 +274,6 @@
 
         void IVeldridRenderer.GenerateMipmaps(VeldridTexture texture)
             => veldridDevice.Graphics.GenerateMipmaps(texture);
-=======
-
-        public void GenerateMipmaps(VeldridTexture texture)
-            => veldridDevice.Graphics.GenerateMipmaps(texture);
-
-        public CommandList BufferUpdateCommands
-            => bufferUpdatePipeline.Commands;
->>>>>>> 3a6466ed
 
         protected override IShaderPart CreateShaderPart(IShaderStore store, string name, byte[]? rawData, ShaderPartType partType)
             => new VeldridShaderPart(this, rawData, partType, store);

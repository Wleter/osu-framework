﻿// Copyright (c) 2007-2017 ppy Pty Ltd <contact@ppy.sh>.
// Licensed under the MIT Licence - https://raw.githubusercontent.com/ppy/osu-framework/master/LICENCE

using System;
using osu.Framework.Lists;
using osu.Framework.Timing;
using System.Linq;
using osu.Framework.Allocation;
using System.Collections.Generic;
using System.Diagnostics;
using osu.Framework.MathUtils;

namespace osu.Framework.Graphics.Transforms
{
    /// <summary>
    /// A type of object which can have <see cref="Transform"/>s operating upon it.
    /// An implementer of this class must call <see cref="UpdateTransforms"/> to
    /// update and apply its <see cref="Transform"/>s.
    /// </summary>
    public abstract class Transformable : ITransformable
    {
        /// <summary>
        /// The clock that is used to provide the timing for this object's <see cref="Transform"/>s.
        /// </summary>
        public abstract IFrameBasedClock Clock { get; set; }

        /// <summary>
        /// The current frame's time as observed by this class's <see cref="Clock"/>.
        /// </summary>
        public FrameTimeInfo Time => Clock.TimeInfo;

        /// <summary>
        /// The starting time to use for new <see cref="Transform"/>s.
        /// </summary>
        public double TransformStartTime => (Clock?.CurrentTime ?? 0) + TransformDelay;

        /// <summary>
        /// Delay from the current time until new <see cref="Transform"/>s are started, in milliseconds.
        /// </summary>
        protected double TransformDelay { get; private set; }

        private SortedList<Transform> transformsLazy;

        private SortedList<Transform> transforms => transformsLazy ?? (transformsLazy = new SortedList<Transform>(Transform.COMPARER));

        /// <summary>
        /// A lazily-initialized list of <see cref="Transform"/>s applied to this object.
        /// </summary>
        public IReadOnlyList<Transform> Transforms => transforms;

        /// <summary>
<<<<<<< HEAD
        /// Whether to remove completed transforms from the list of applicable transforms. Setting this to false allows for rewinding transforms.
        /// </summary>
        public virtual bool RemoveCompletedTransforms { get; internal set; } = true;
=======
        /// The end time in milliseconds of the latest transform enqueued for this <see cref="Transformable"/>.
        /// Will return the current time value if no transforms are present.
        /// </summary>
        public double LatestTransformEndTime
        {
            get
            {
                //expiry should happen either at the end of the last transform or using the current sequence delay (whichever is highest).
                double max = TransformStartTime;
                foreach (Transform t in Transforms)
                    if (t.EndTime > max) max = t.EndTime + 1; //adding 1ms here ensures we can expire on the current frame without issue.

                return max;
            }
        }
>>>>>>> 5f6e053f

        /// <summary>
        /// Resets <see cref="TransformDelay"/> and processes updates to this class based on loaded <see cref="Transform"/>s.
        /// </summary>
        protected void UpdateTransforms()
        {
            TransformDelay = 0;
            updateTransforms();
        }

        private List<Action> removalActionsLazy;
        private List<Action> removalActions => removalActionsLazy ?? (removalActionsLazy = new List<Action>());

        /// <summary>
        /// Process updates to this class based on loaded <see cref="Transform"/>s. This does not reset <see cref="TransformDelay"/>.
        /// This is used for performing extra updates on <see cref="Transform"/>s when new <see cref="Transform"/>s are added.
        /// </summary>
        private void updateTransforms()
        {
            if (transformsLazy == null)
                return;

            if (!RemoveCompletedTransforms)
            {
                // Under the case that completed transforms are not removed, reversing the clock is permitted.
                // We need to first look back through all the transforms and apply the start values of the ones that were previously
                // applied, but now exist in the future relative to the current time.
                for (int i = transformsLazy.Count - 1; i >= 0; i--)
                {
                    var t = transformsLazy[i];

                    if (t.StartTime <= Time.Current)
                        break;

                    if (!t.Applied)
                        continue;

                    // Revert the transform's target to the transform's starting value, and mark that it hasn't been applied yet for future iterations
                    t.Apply(Time.Current);
                    t.Applied = false;
                }
            }

            for (int i = 0; i < transformsLazy.Count; ++i)
            {
                var t = transformsLazy[i];

                if (t.StartTime > Time.Current)
                    break;

                if (!t.HasStartValue)
                {
                    t.ReadIntoStartValue();
                    t.HasStartValue = true;

                    if (RemoveCompletedTransforms)
                    {
                        // This is the first time we are updating this transform.
                        // We will find other still active transforms which act on the same target member and remove them.
                        // Since following transforms acting on the same target member are immediately removed when a
                        // new one is added, we can be sure that previous transforms were added before this one and can
                        // be safely removed.
                        for (int j = 0; j < i; ++j)
                        {
                            var otherTransform = transformsLazy[j];
                            if (otherTransform.TargetMember == t.TargetMember)
                            {
                                transformsLazy.RemoveAt(j--);
                                i--;

                                if (otherTransform.OnAbort != null)
                                    removalActions.Add(otherTransform.OnAbort);
                            }
                        }
                    }
                }

                t.Apply(Time.Current);

                if (t.EndTime <= Time.Current)
                {
                    if (RemoveCompletedTransforms)
                        transformsLazy.RemoveAt(i--);

                    if (t.IsLooping)
                    {
                        t.StartTime += t.LoopDelay;
                        t.EndTime += t.LoopDelay;

                        // this could be added back at a lower index than where we are currently iterating, but
                        // running the same transform twice isn't a huge deal.
                        transformsLazy.Add(t);
                    }
                    else if (t.OnComplete != null)
                        removalActions.Add(t.OnComplete);
                }
            }

            invokePendingRemovalActions();
        }

        private void invokePendingRemovalActions()
        {
            if (removalActionsLazy?.Count > 0)
            {
                Debug.Assert(removalActionsLazy != null);

                var toRemove = removalActionsLazy.ToArray();
                removalActionsLazy.Clear();

                foreach (var action in toRemove)
                    action();
            }
        }

        /// <summary>
        /// Removes a <see cref="Transform"/>.
        /// </summary>
        /// <param name="toRemove">The <see cref="Transform"/> to remove.</param>
        public void RemoveTransform(Transform toRemove)
        {
            if (transformsLazy == null || !transformsLazy.Remove(toRemove))
                return;

            toRemove.OnAbort?.Invoke();
        }

        /// <summary>
        /// Clears <see cref="Transform"/>s.
        /// </summary>
        /// <param name="propagateChildren">Whether we also clear the <see cref="Transform"/>s of children.</param>
        /// <param name="targetMember">
        /// An optional <see cref="Transform.TargetMember"/> name of <see cref="Transform"/>s to clear.
        /// Null for clearing all <see cref="Transform"/>s.
        /// </param>
        public virtual void ClearTransforms(bool propagateChildren = false, string targetMember = null)
        {
            if (transformsLazy == null)
                return;

            Transform[] toAbort;
            if (targetMember == null)
            {
                toAbort = transformsLazy.ToArray();
                transformsLazy.Clear();
            }
            else
            {
                toAbort = transformsLazy.Where(t => t.TargetMember == targetMember).ToArray();
                transformsLazy.RemoveAll(t => t.TargetMember == targetMember);
            }

            foreach (var t in toAbort)
                t.OnAbort?.Invoke();
        }

        /// <summary>
        /// Finishes specified <see cref="Transform"/>s, using their <see cref="Transform{TValue}.EndValue"/>.
        /// </summary>
        /// <param name="propagateChildren">Whether we also finish the <see cref="Transform"/>s of children.</param>
        /// <param name="targetMember">
        /// An optional <see cref="Transform.TargetMember"/> name of <see cref="Transform"/>s to finish.
        /// Null for finishing all <see cref="Transform"/>s.
        /// </param>
        public virtual void FinishTransforms(bool propagateChildren = false, string targetMember = null)
        {
            if (transformsLazy == null)
                return;

            Func<Transform, bool> toFlushPredicate;
            if (targetMember == null)
                toFlushPredicate = t => !t.IsLooping;
            else
                toFlushPredicate = t => !t.IsLooping && t.TargetMember == targetMember;

            // Flush is undefined for endlessly looping transforms
            var toFlush = transformsLazy.Where(toFlushPredicate).ToArray();

            transformsLazy.RemoveAll(t => toFlushPredicate(t));

            foreach (Transform t in toFlush)
            {
                t.Apply(t.EndTime);
                t.OnComplete?.Invoke();
            }
        }

        /// <summary>
        /// Add a delay duration to <see cref="TransformDelay"/>, in milliseconds.
        /// </summary>
        /// <param name="duration">The delay duration to add.</param>
        /// <param name="propagateChildren">Whether we also delay down the child tree.</param>
        /// <returns>This</returns>
        internal virtual void AddDelay(double duration, bool propagateChildren = false) => TransformDelay += duration;

        /// <summary>
        /// Start a sequence of <see cref="Transform"/>s with a (cumulative) relative delay applied.
        /// </summary>
        /// <param name="delay">The offset in milliseconds from current time. Note that this stacks with other nested sequences.</param>
        /// <param name="recursive">Whether this should be applied to all children.</param>
        /// <returns>A <see cref="InvokeOnDisposal"/> to be used in a using() statement.</returns>
        public InvokeOnDisposal BeginDelayedSequence(double delay, bool recursive = false)
        {
            if (delay == 0)
                return null;

            AddDelay(delay, recursive);
            double newTransformDelay = TransformDelay;

            return new InvokeOnDisposal(() =>
            {
                if (!Precision.AlmostEquals(newTransformDelay, TransformDelay))
                    throw new InvalidOperationException(
                        $"{nameof(TransformStartTime)} at the end of delayed sequence is not the same as at the beginning, but should be. " +
                        $"(begin={newTransformDelay} end={TransformDelay})");

                AddDelay(-delay, recursive);
            });
        }

        /// <summary>
        /// Start a sequence of <see cref="Transform"/>s from an absolute time value (adjusts <see cref="TransformStartTime"/>).
        /// </summary>
        /// <param name="newTransformStartTime">The new value for <see cref="TransformStartTime"/>.</param>
        /// <param name="recursive">Whether this should be applied to all children.</param>
        /// <returns>A <see cref="InvokeOnDisposal"/> to be used in a using() statement.</returns>
        /// <exception cref="InvalidOperationException">Absolute sequences should never be nested inside another existing sequence.</exception>
        public virtual InvokeOnDisposal BeginAbsoluteSequence(double newTransformStartTime, bool recursive = false)
        {
            double oldTransformDelay = TransformDelay;
            double newTransformDelay = TransformDelay = newTransformStartTime - (Clock?.CurrentTime ?? 0);

            return new InvokeOnDisposal(() =>
            {
                if (!Precision.AlmostEquals(newTransformDelay, TransformDelay))
                    throw new InvalidOperationException(
                        $"{nameof(TransformStartTime)} at the end of absolute sequence is not the same as at the beginning, but should be. " +
                        $"(begin={newTransformDelay} end={TransformDelay})");

                TransformDelay = oldTransformDelay;
            });
        }

        /// <summary>
        /// Used to assign a monotonically increasing ID to <see cref="Transform"/>s as they are added. This member is
        /// incremented whenever a <see cref="Transform"/> is added.
        /// </summary>
        private ulong currentTransformID;

        /// <summary>
        /// Adds to this object a <see cref="Transform"/> which was previously populated using this object via
        /// <see cref="TransformableExtensions.PopulateTransform{TValue, TThis}(TThis, Transform{TValue, TThis}, TValue, double, Easing)"/>.
        /// Added <see cref="Transform"/>s are immediately applied, and therefore have an immediate effect on this object if the current time of this
        /// object falls within <see cref="Transform.StartTime"/> and <see cref="Transform.EndTime"/>.
        /// If <see cref="Clock"/> is null, e.g. because this object has just been constructed, then the given transform will be finished instantaneously.
        /// </summary>
        /// <param name="transform">The <see cref="Transform"/> to be added.</param>
        public void AddTransform(Transform transform)
        {
            if (transform == null)
                throw new ArgumentNullException(nameof(transform));

            if (!ReferenceEquals(transform.TargetTransformable, this))
                throw new InvalidOperationException(
                    $"{nameof(transform)} must have been populated via {nameof(TransformableExtensions)}.{nameof(TransformableExtensions.PopulateTransform)} " +
                    "using this object prior to being added.");

            if (Clock == null)
            {
                transform.Apply(transform.EndTime);
                transform.OnComplete?.Invoke();
                return;
            }

            Debug.Assert(!(transform.TransformID == 0 && transforms.Contains(transform)), $"Zero-id {nameof(Transform)}s should never be contained already.");

            // This contains check may be optimized away in the future, should it become a bottleneck
            if (transform.TransformID != 0 && transforms.Contains(transform))
                throw new InvalidOperationException($"{nameof(Transformable)} may not contain the same {nameof(Transform)} more than once.");

            transform.TransformID = ++currentTransformID;
            int insertionIndex = transforms.Add(transform);

            // Remove all existing following transforms touching the same property at this one.
            for (int i = insertionIndex + 1; i < transformsLazy.Count; ++i)
            {
                var t = transformsLazy[i];
                if (t.TargetMember == transform.TargetMember)
                {
                    transformsLazy.RemoveAt(i--);
                    if (t.OnAbort != null)
                        removalActions.Add(t.OnAbort);
                }
            }

            invokePendingRemovalActions();

            // If our newly added transform could have an immediate effect, then let's
            // make this effect happen immediately.
            if (transform.StartTime < Time.Current || transform.EndTime <= Time.Current)
                updateTransforms();
        }
    }
}
<|MERGE_RESOLUTION|>--- conflicted
+++ resolved
@@ -1,376 +1,375 @@
-﻿// Copyright (c) 2007-2017 ppy Pty Ltd <contact@ppy.sh>.
-// Licensed under the MIT Licence - https://raw.githubusercontent.com/ppy/osu-framework/master/LICENCE
-
-using System;
-using osu.Framework.Lists;
-using osu.Framework.Timing;
-using System.Linq;
-using osu.Framework.Allocation;
-using System.Collections.Generic;
-using System.Diagnostics;
-using osu.Framework.MathUtils;
-
-namespace osu.Framework.Graphics.Transforms
-{
-    /// <summary>
-    /// A type of object which can have <see cref="Transform"/>s operating upon it.
-    /// An implementer of this class must call <see cref="UpdateTransforms"/> to
-    /// update and apply its <see cref="Transform"/>s.
-    /// </summary>
-    public abstract class Transformable : ITransformable
-    {
-        /// <summary>
-        /// The clock that is used to provide the timing for this object's <see cref="Transform"/>s.
-        /// </summary>
-        public abstract IFrameBasedClock Clock { get; set; }
-
-        /// <summary>
-        /// The current frame's time as observed by this class's <see cref="Clock"/>.
-        /// </summary>
-        public FrameTimeInfo Time => Clock.TimeInfo;
-
-        /// <summary>
-        /// The starting time to use for new <see cref="Transform"/>s.
-        /// </summary>
-        public double TransformStartTime => (Clock?.CurrentTime ?? 0) + TransformDelay;
-
-        /// <summary>
-        /// Delay from the current time until new <see cref="Transform"/>s are started, in milliseconds.
-        /// </summary>
-        protected double TransformDelay { get; private set; }
-
-        private SortedList<Transform> transformsLazy;
-
-        private SortedList<Transform> transforms => transformsLazy ?? (transformsLazy = new SortedList<Transform>(Transform.COMPARER));
-
-        /// <summary>
-        /// A lazily-initialized list of <see cref="Transform"/>s applied to this object.
-        /// </summary>
-        public IReadOnlyList<Transform> Transforms => transforms;
-
-        /// <summary>
-<<<<<<< HEAD
-        /// Whether to remove completed transforms from the list of applicable transforms. Setting this to false allows for rewinding transforms.
-        /// </summary>
-        public virtual bool RemoveCompletedTransforms { get; internal set; } = true;
-=======
-        /// The end time in milliseconds of the latest transform enqueued for this <see cref="Transformable"/>.
-        /// Will return the current time value if no transforms are present.
-        /// </summary>
-        public double LatestTransformEndTime
-        {
-            get
-            {
-                //expiry should happen either at the end of the last transform or using the current sequence delay (whichever is highest).
-                double max = TransformStartTime;
-                foreach (Transform t in Transforms)
-                    if (t.EndTime > max) max = t.EndTime + 1; //adding 1ms here ensures we can expire on the current frame without issue.
-
-                return max;
-            }
-        }
->>>>>>> 5f6e053f
-
-        /// <summary>
-        /// Resets <see cref="TransformDelay"/> and processes updates to this class based on loaded <see cref="Transform"/>s.
-        /// </summary>
-        protected void UpdateTransforms()
-        {
-            TransformDelay = 0;
-            updateTransforms();
-        }
-
-        private List<Action> removalActionsLazy;
-        private List<Action> removalActions => removalActionsLazy ?? (removalActionsLazy = new List<Action>());
-
-        /// <summary>
-        /// Process updates to this class based on loaded <see cref="Transform"/>s. This does not reset <see cref="TransformDelay"/>.
-        /// This is used for performing extra updates on <see cref="Transform"/>s when new <see cref="Transform"/>s are added.
-        /// </summary>
-        private void updateTransforms()
-        {
-            if (transformsLazy == null)
-                return;
-
-            if (!RemoveCompletedTransforms)
-            {
-                // Under the case that completed transforms are not removed, reversing the clock is permitted.
-                // We need to first look back through all the transforms and apply the start values of the ones that were previously
-                // applied, but now exist in the future relative to the current time.
-                for (int i = transformsLazy.Count - 1; i >= 0; i--)
-                {
-                    var t = transformsLazy[i];
-
-                    if (t.StartTime <= Time.Current)
-                        break;
-
-                    if (!t.Applied)
-                        continue;
-
-                    // Revert the transform's target to the transform's starting value, and mark that it hasn't been applied yet for future iterations
-                    t.Apply(Time.Current);
-                    t.Applied = false;
-                }
-            }
-
-            for (int i = 0; i < transformsLazy.Count; ++i)
-            {
-                var t = transformsLazy[i];
-
-                if (t.StartTime > Time.Current)
-                    break;
-
-                if (!t.HasStartValue)
-                {
-                    t.ReadIntoStartValue();
-                    t.HasStartValue = true;
-
-                    if (RemoveCompletedTransforms)
-                    {
-                        // This is the first time we are updating this transform.
-                        // We will find other still active transforms which act on the same target member and remove them.
-                        // Since following transforms acting on the same target member are immediately removed when a
-                        // new one is added, we can be sure that previous transforms were added before this one and can
-                        // be safely removed.
-                        for (int j = 0; j < i; ++j)
-                        {
-                            var otherTransform = transformsLazy[j];
-                            if (otherTransform.TargetMember == t.TargetMember)
-                            {
-                                transformsLazy.RemoveAt(j--);
-                                i--;
-
-                                if (otherTransform.OnAbort != null)
-                                    removalActions.Add(otherTransform.OnAbort);
-                            }
-                        }
-                    }
-                }
-
-                t.Apply(Time.Current);
-
-                if (t.EndTime <= Time.Current)
-                {
-                    if (RemoveCompletedTransforms)
-                        transformsLazy.RemoveAt(i--);
-
-                    if (t.IsLooping)
-                    {
-                        t.StartTime += t.LoopDelay;
-                        t.EndTime += t.LoopDelay;
-
-                        // this could be added back at a lower index than where we are currently iterating, but
-                        // running the same transform twice isn't a huge deal.
-                        transformsLazy.Add(t);
-                    }
-                    else if (t.OnComplete != null)
-                        removalActions.Add(t.OnComplete);
-                }
-            }
-
-            invokePendingRemovalActions();
-        }
-
-        private void invokePendingRemovalActions()
-        {
-            if (removalActionsLazy?.Count > 0)
-            {
-                Debug.Assert(removalActionsLazy != null);
-
-                var toRemove = removalActionsLazy.ToArray();
-                removalActionsLazy.Clear();
-
-                foreach (var action in toRemove)
-                    action();
-            }
-        }
-
-        /// <summary>
-        /// Removes a <see cref="Transform"/>.
-        /// </summary>
-        /// <param name="toRemove">The <see cref="Transform"/> to remove.</param>
-        public void RemoveTransform(Transform toRemove)
-        {
-            if (transformsLazy == null || !transformsLazy.Remove(toRemove))
-                return;
-
-            toRemove.OnAbort?.Invoke();
-        }
-
-        /// <summary>
-        /// Clears <see cref="Transform"/>s.
-        /// </summary>
-        /// <param name="propagateChildren">Whether we also clear the <see cref="Transform"/>s of children.</param>
-        /// <param name="targetMember">
-        /// An optional <see cref="Transform.TargetMember"/> name of <see cref="Transform"/>s to clear.
-        /// Null for clearing all <see cref="Transform"/>s.
-        /// </param>
-        public virtual void ClearTransforms(bool propagateChildren = false, string targetMember = null)
-        {
-            if (transformsLazy == null)
-                return;
-
-            Transform[] toAbort;
-            if (targetMember == null)
-            {
-                toAbort = transformsLazy.ToArray();
-                transformsLazy.Clear();
-            }
-            else
-            {
-                toAbort = transformsLazy.Where(t => t.TargetMember == targetMember).ToArray();
-                transformsLazy.RemoveAll(t => t.TargetMember == targetMember);
-            }
-
-            foreach (var t in toAbort)
-                t.OnAbort?.Invoke();
-        }
-
-        /// <summary>
-        /// Finishes specified <see cref="Transform"/>s, using their <see cref="Transform{TValue}.EndValue"/>.
-        /// </summary>
-        /// <param name="propagateChildren">Whether we also finish the <see cref="Transform"/>s of children.</param>
-        /// <param name="targetMember">
-        /// An optional <see cref="Transform.TargetMember"/> name of <see cref="Transform"/>s to finish.
-        /// Null for finishing all <see cref="Transform"/>s.
-        /// </param>
-        public virtual void FinishTransforms(bool propagateChildren = false, string targetMember = null)
-        {
-            if (transformsLazy == null)
-                return;
-
-            Func<Transform, bool> toFlushPredicate;
-            if (targetMember == null)
-                toFlushPredicate = t => !t.IsLooping;
-            else
-                toFlushPredicate = t => !t.IsLooping && t.TargetMember == targetMember;
-
-            // Flush is undefined for endlessly looping transforms
-            var toFlush = transformsLazy.Where(toFlushPredicate).ToArray();
-
-            transformsLazy.RemoveAll(t => toFlushPredicate(t));
-
-            foreach (Transform t in toFlush)
-            {
-                t.Apply(t.EndTime);
-                t.OnComplete?.Invoke();
-            }
-        }
-
-        /// <summary>
-        /// Add a delay duration to <see cref="TransformDelay"/>, in milliseconds.
-        /// </summary>
-        /// <param name="duration">The delay duration to add.</param>
-        /// <param name="propagateChildren">Whether we also delay down the child tree.</param>
-        /// <returns>This</returns>
-        internal virtual void AddDelay(double duration, bool propagateChildren = false) => TransformDelay += duration;
-
-        /// <summary>
-        /// Start a sequence of <see cref="Transform"/>s with a (cumulative) relative delay applied.
-        /// </summary>
-        /// <param name="delay">The offset in milliseconds from current time. Note that this stacks with other nested sequences.</param>
-        /// <param name="recursive">Whether this should be applied to all children.</param>
-        /// <returns>A <see cref="InvokeOnDisposal"/> to be used in a using() statement.</returns>
-        public InvokeOnDisposal BeginDelayedSequence(double delay, bool recursive = false)
-        {
-            if (delay == 0)
-                return null;
-
-            AddDelay(delay, recursive);
-            double newTransformDelay = TransformDelay;
-
-            return new InvokeOnDisposal(() =>
-            {
-                if (!Precision.AlmostEquals(newTransformDelay, TransformDelay))
-                    throw new InvalidOperationException(
-                        $"{nameof(TransformStartTime)} at the end of delayed sequence is not the same as at the beginning, but should be. " +
-                        $"(begin={newTransformDelay} end={TransformDelay})");
-
-                AddDelay(-delay, recursive);
-            });
-        }
-
-        /// <summary>
-        /// Start a sequence of <see cref="Transform"/>s from an absolute time value (adjusts <see cref="TransformStartTime"/>).
-        /// </summary>
-        /// <param name="newTransformStartTime">The new value for <see cref="TransformStartTime"/>.</param>
-        /// <param name="recursive">Whether this should be applied to all children.</param>
-        /// <returns>A <see cref="InvokeOnDisposal"/> to be used in a using() statement.</returns>
-        /// <exception cref="InvalidOperationException">Absolute sequences should never be nested inside another existing sequence.</exception>
-        public virtual InvokeOnDisposal BeginAbsoluteSequence(double newTransformStartTime, bool recursive = false)
-        {
-            double oldTransformDelay = TransformDelay;
-            double newTransformDelay = TransformDelay = newTransformStartTime - (Clock?.CurrentTime ?? 0);
-
-            return new InvokeOnDisposal(() =>
-            {
-                if (!Precision.AlmostEquals(newTransformDelay, TransformDelay))
-                    throw new InvalidOperationException(
-                        $"{nameof(TransformStartTime)} at the end of absolute sequence is not the same as at the beginning, but should be. " +
-                        $"(begin={newTransformDelay} end={TransformDelay})");
-
-                TransformDelay = oldTransformDelay;
-            });
-        }
-
-        /// <summary>
-        /// Used to assign a monotonically increasing ID to <see cref="Transform"/>s as they are added. This member is
-        /// incremented whenever a <see cref="Transform"/> is added.
-        /// </summary>
-        private ulong currentTransformID;
-
-        /// <summary>
-        /// Adds to this object a <see cref="Transform"/> which was previously populated using this object via
-        /// <see cref="TransformableExtensions.PopulateTransform{TValue, TThis}(TThis, Transform{TValue, TThis}, TValue, double, Easing)"/>.
-        /// Added <see cref="Transform"/>s are immediately applied, and therefore have an immediate effect on this object if the current time of this
-        /// object falls within <see cref="Transform.StartTime"/> and <see cref="Transform.EndTime"/>.
-        /// If <see cref="Clock"/> is null, e.g. because this object has just been constructed, then the given transform will be finished instantaneously.
-        /// </summary>
-        /// <param name="transform">The <see cref="Transform"/> to be added.</param>
-        public void AddTransform(Transform transform)
-        {
-            if (transform == null)
-                throw new ArgumentNullException(nameof(transform));
-
-            if (!ReferenceEquals(transform.TargetTransformable, this))
-                throw new InvalidOperationException(
-                    $"{nameof(transform)} must have been populated via {nameof(TransformableExtensions)}.{nameof(TransformableExtensions.PopulateTransform)} " +
-                    "using this object prior to being added.");
-
-            if (Clock == null)
-            {
-                transform.Apply(transform.EndTime);
-                transform.OnComplete?.Invoke();
-                return;
-            }
-
-            Debug.Assert(!(transform.TransformID == 0 && transforms.Contains(transform)), $"Zero-id {nameof(Transform)}s should never be contained already.");
-
-            // This contains check may be optimized away in the future, should it become a bottleneck
-            if (transform.TransformID != 0 && transforms.Contains(transform))
-                throw new InvalidOperationException($"{nameof(Transformable)} may not contain the same {nameof(Transform)} more than once.");
-
-            transform.TransformID = ++currentTransformID;
-            int insertionIndex = transforms.Add(transform);
-
-            // Remove all existing following transforms touching the same property at this one.
-            for (int i = insertionIndex + 1; i < transformsLazy.Count; ++i)
-            {
-                var t = transformsLazy[i];
-                if (t.TargetMember == transform.TargetMember)
-                {
-                    transformsLazy.RemoveAt(i--);
-                    if (t.OnAbort != null)
-                        removalActions.Add(t.OnAbort);
-                }
-            }
-
-            invokePendingRemovalActions();
-
-            // If our newly added transform could have an immediate effect, then let's
-            // make this effect happen immediately.
-            if (transform.StartTime < Time.Current || transform.EndTime <= Time.Current)
-                updateTransforms();
-        }
-    }
-}
+﻿// Copyright (c) 2007-2017 ppy Pty Ltd <contact@ppy.sh>.
+// Licensed under the MIT Licence - https://raw.githubusercontent.com/ppy/osu-framework/master/LICENCE
+
+using System;
+using osu.Framework.Lists;
+using osu.Framework.Timing;
+using System.Linq;
+using osu.Framework.Allocation;
+using System.Collections.Generic;
+using System.Diagnostics;
+using osu.Framework.MathUtils;
+
+namespace osu.Framework.Graphics.Transforms
+{
+    /// <summary>
+    /// A type of object which can have <see cref="Transform"/>s operating upon it.
+    /// An implementer of this class must call <see cref="UpdateTransforms"/> to
+    /// update and apply its <see cref="Transform"/>s.
+    /// </summary>
+    public abstract class Transformable : ITransformable
+    {
+        /// <summary>
+        /// The clock that is used to provide the timing for this object's <see cref="Transform"/>s.
+        /// </summary>
+        public abstract IFrameBasedClock Clock { get; set; }
+
+        /// <summary>
+        /// The current frame's time as observed by this class's <see cref="Clock"/>.
+        /// </summary>
+        public FrameTimeInfo Time => Clock.TimeInfo;
+
+        /// <summary>
+        /// The starting time to use for new <see cref="Transform"/>s.
+        /// </summary>
+        public double TransformStartTime => (Clock?.CurrentTime ?? 0) + TransformDelay;
+
+        /// <summary>
+        /// Delay from the current time until new <see cref="Transform"/>s are started, in milliseconds.
+        /// </summary>
+        protected double TransformDelay { get; private set; }
+
+        private SortedList<Transform> transformsLazy;
+
+        private SortedList<Transform> transforms => transformsLazy ?? (transformsLazy = new SortedList<Transform>(Transform.COMPARER));
+
+        /// <summary>
+        /// A lazily-initialized list of <see cref="Transform"/>s applied to this object.
+        /// </summary>
+        public IReadOnlyList<Transform> Transforms => transforms;
+
+        /// <summary>
+        /// The end time in milliseconds of the latest transform enqueued for this <see cref="Transformable"/>.
+        /// Will return the current time value if no transforms are present.
+        /// </summary>
+        public double LatestTransformEndTime
+        {
+            get
+            {
+                //expiry should happen either at the end of the last transform or using the current sequence delay (whichever is highest).
+                double max = TransformStartTime;
+                foreach (Transform t in Transforms)
+                    if (t.EndTime > max) max = t.EndTime + 1; //adding 1ms here ensures we can expire on the current frame without issue.
+
+                return max;
+            }
+        }
+
+        /// <summary>
+        /// Whether to remove completed transforms from the list of applicable transforms. Setting this to false allows for rewinding transforms.
+        /// </summary>
+        public virtual bool RemoveCompletedTransforms { get; internal set; } = true;
+
+        /// <summary>
+        /// Resets <see cref="TransformDelay"/> and processes updates to this class based on loaded <see cref="Transform"/>s.
+        /// </summary>
+        protected void UpdateTransforms()
+        {
+            TransformDelay = 0;
+            updateTransforms();
+        }
+
+        private List<Action> removalActionsLazy;
+        private List<Action> removalActions => removalActionsLazy ?? (removalActionsLazy = new List<Action>());
+
+        /// <summary>
+        /// Process updates to this class based on loaded <see cref="Transform"/>s. This does not reset <see cref="TransformDelay"/>.
+        /// This is used for performing extra updates on <see cref="Transform"/>s when new <see cref="Transform"/>s are added.
+        /// </summary>
+        private void updateTransforms()
+        {
+            if (transformsLazy == null)
+                return;
+
+            if (!RemoveCompletedTransforms)
+            {
+                // Under the case that completed transforms are not removed, reversing the clock is permitted.
+                // We need to first look back through all the transforms and apply the start values of the ones that were previously
+                // applied, but now exist in the future relative to the current time.
+                for (int i = transformsLazy.Count - 1; i >= 0; i--)
+                {
+                    var t = transformsLazy[i];
+
+                    if (t.StartTime <= Time.Current)
+                        break;
+
+                    if (!t.Applied)
+                        continue;
+
+                    // Revert the transform's target to the transform's starting value, and mark that it hasn't been applied yet for future iterations
+                    t.Apply(Time.Current);
+                    t.Applied = false;
+                }
+            }
+
+            for (int i = 0; i < transformsLazy.Count; ++i)
+            {
+                var t = transformsLazy[i];
+
+                if (t.StartTime > Time.Current)
+                    break;
+
+                if (!t.HasStartValue)
+                {
+                    t.ReadIntoStartValue();
+                    t.HasStartValue = true;
+
+                    if (RemoveCompletedTransforms)
+                    {
+                        // This is the first time we are updating this transform.
+                        // We will find other still active transforms which act on the same target member and remove them.
+                        // Since following transforms acting on the same target member are immediately removed when a
+                        // new one is added, we can be sure that previous transforms were added before this one and can
+                        // be safely removed.
+                        for (int j = 0; j < i; ++j)
+                        {
+                            var otherTransform = transformsLazy[j];
+                            if (otherTransform.TargetMember == t.TargetMember)
+                            {
+                                transformsLazy.RemoveAt(j--);
+                                i--;
+
+                                if (otherTransform.OnAbort != null)
+                                    removalActions.Add(otherTransform.OnAbort);
+                            }
+                        }
+                    }
+                }
+
+                t.Apply(Time.Current);
+
+                if (t.EndTime <= Time.Current)
+                {
+                    if (RemoveCompletedTransforms)
+                        transformsLazy.RemoveAt(i--);
+
+                    if (t.IsLooping)
+                    {
+                        t.StartTime += t.LoopDelay;
+                        t.EndTime += t.LoopDelay;
+
+                        // this could be added back at a lower index than where we are currently iterating, but
+                        // running the same transform twice isn't a huge deal.
+                        transformsLazy.Add(t);
+                    }
+                    else if (t.OnComplete != null)
+                        removalActions.Add(t.OnComplete);
+                }
+            }
+
+            invokePendingRemovalActions();
+        }
+
+        private void invokePendingRemovalActions()
+        {
+            if (removalActionsLazy?.Count > 0)
+            {
+                Debug.Assert(removalActionsLazy != null);
+
+                var toRemove = removalActionsLazy.ToArray();
+                removalActionsLazy.Clear();
+
+                foreach (var action in toRemove)
+                    action();
+            }
+        }
+
+        /// <summary>
+        /// Removes a <see cref="Transform"/>.
+        /// </summary>
+        /// <param name="toRemove">The <see cref="Transform"/> to remove.</param>
+        public void RemoveTransform(Transform toRemove)
+        {
+            if (transformsLazy == null || !transformsLazy.Remove(toRemove))
+                return;
+
+            toRemove.OnAbort?.Invoke();
+        }
+
+        /// <summary>
+        /// Clears <see cref="Transform"/>s.
+        /// </summary>
+        /// <param name="propagateChildren">Whether we also clear the <see cref="Transform"/>s of children.</param>
+        /// <param name="targetMember">
+        /// An optional <see cref="Transform.TargetMember"/> name of <see cref="Transform"/>s to clear.
+        /// Null for clearing all <see cref="Transform"/>s.
+        /// </param>
+        public virtual void ClearTransforms(bool propagateChildren = false, string targetMember = null)
+        {
+            if (transformsLazy == null)
+                return;
+
+            Transform[] toAbort;
+            if (targetMember == null)
+            {
+                toAbort = transformsLazy.ToArray();
+                transformsLazy.Clear();
+            }
+            else
+            {
+                toAbort = transformsLazy.Where(t => t.TargetMember == targetMember).ToArray();
+                transformsLazy.RemoveAll(t => t.TargetMember == targetMember);
+            }
+
+            foreach (var t in toAbort)
+                t.OnAbort?.Invoke();
+        }
+
+        /// <summary>
+        /// Finishes specified <see cref="Transform"/>s, using their <see cref="Transform{TValue}.EndValue"/>.
+        /// </summary>
+        /// <param name="propagateChildren">Whether we also finish the <see cref="Transform"/>s of children.</param>
+        /// <param name="targetMember">
+        /// An optional <see cref="Transform.TargetMember"/> name of <see cref="Transform"/>s to finish.
+        /// Null for finishing all <see cref="Transform"/>s.
+        /// </param>
+        public virtual void FinishTransforms(bool propagateChildren = false, string targetMember = null)
+        {
+            if (transformsLazy == null)
+                return;
+
+            Func<Transform, bool> toFlushPredicate;
+            if (targetMember == null)
+                toFlushPredicate = t => !t.IsLooping;
+            else
+                toFlushPredicate = t => !t.IsLooping && t.TargetMember == targetMember;
+
+            // Flush is undefined for endlessly looping transforms
+            var toFlush = transformsLazy.Where(toFlushPredicate).ToArray();
+
+            transformsLazy.RemoveAll(t => toFlushPredicate(t));
+
+            foreach (Transform t in toFlush)
+            {
+                t.Apply(t.EndTime);
+                t.OnComplete?.Invoke();
+            }
+        }
+
+        /// <summary>
+        /// Add a delay duration to <see cref="TransformDelay"/>, in milliseconds.
+        /// </summary>
+        /// <param name="duration">The delay duration to add.</param>
+        /// <param name="propagateChildren">Whether we also delay down the child tree.</param>
+        /// <returns>This</returns>
+        internal virtual void AddDelay(double duration, bool propagateChildren = false) => TransformDelay += duration;
+
+        /// <summary>
+        /// Start a sequence of <see cref="Transform"/>s with a (cumulative) relative delay applied.
+        /// </summary>
+        /// <param name="delay">The offset in milliseconds from current time. Note that this stacks with other nested sequences.</param>
+        /// <param name="recursive">Whether this should be applied to all children.</param>
+        /// <returns>A <see cref="InvokeOnDisposal"/> to be used in a using() statement.</returns>
+        public InvokeOnDisposal BeginDelayedSequence(double delay, bool recursive = false)
+        {
+            if (delay == 0)
+                return null;
+
+            AddDelay(delay, recursive);
+            double newTransformDelay = TransformDelay;
+
+            return new InvokeOnDisposal(() =>
+            {
+                if (!Precision.AlmostEquals(newTransformDelay, TransformDelay))
+                    throw new InvalidOperationException(
+                        $"{nameof(TransformStartTime)} at the end of delayed sequence is not the same as at the beginning, but should be. " +
+                        $"(begin={newTransformDelay} end={TransformDelay})");
+
+                AddDelay(-delay, recursive);
+            });
+        }
+
+        /// <summary>
+        /// Start a sequence of <see cref="Transform"/>s from an absolute time value (adjusts <see cref="TransformStartTime"/>).
+        /// </summary>
+        /// <param name="newTransformStartTime">The new value for <see cref="TransformStartTime"/>.</param>
+        /// <param name="recursive">Whether this should be applied to all children.</param>
+        /// <returns>A <see cref="InvokeOnDisposal"/> to be used in a using() statement.</returns>
+        /// <exception cref="InvalidOperationException">Absolute sequences should never be nested inside another existing sequence.</exception>
+        public virtual InvokeOnDisposal BeginAbsoluteSequence(double newTransformStartTime, bool recursive = false)
+        {
+            double oldTransformDelay = TransformDelay;
+            double newTransformDelay = TransformDelay = newTransformStartTime - (Clock?.CurrentTime ?? 0);
+
+            return new InvokeOnDisposal(() =>
+            {
+                if (!Precision.AlmostEquals(newTransformDelay, TransformDelay))
+                    throw new InvalidOperationException(
+                        $"{nameof(TransformStartTime)} at the end of absolute sequence is not the same as at the beginning, but should be. " +
+                        $"(begin={newTransformDelay} end={TransformDelay})");
+
+                TransformDelay = oldTransformDelay;
+            });
+        }
+
+        /// <summary>
+        /// Used to assign a monotonically increasing ID to <see cref="Transform"/>s as they are added. This member is
+        /// incremented whenever a <see cref="Transform"/> is added.
+        /// </summary>
+        private ulong currentTransformID;
+
+        /// <summary>
+        /// Adds to this object a <see cref="Transform"/> which was previously populated using this object via
+        /// <see cref="TransformableExtensions.PopulateTransform{TValue, TThis}(TThis, Transform{TValue, TThis}, TValue, double, Easing)"/>.
+        /// Added <see cref="Transform"/>s are immediately applied, and therefore have an immediate effect on this object if the current time of this
+        /// object falls within <see cref="Transform.StartTime"/> and <see cref="Transform.EndTime"/>.
+        /// If <see cref="Clock"/> is null, e.g. because this object has just been constructed, then the given transform will be finished instantaneously.
+        /// </summary>
+        /// <param name="transform">The <see cref="Transform"/> to be added.</param>
+        public void AddTransform(Transform transform)
+        {
+            if (transform == null)
+                throw new ArgumentNullException(nameof(transform));
+
+            if (!ReferenceEquals(transform.TargetTransformable, this))
+                throw new InvalidOperationException(
+                    $"{nameof(transform)} must have been populated via {nameof(TransformableExtensions)}.{nameof(TransformableExtensions.PopulateTransform)} " +
+                    "using this object prior to being added.");
+
+            if (Clock == null)
+            {
+                transform.Apply(transform.EndTime);
+                transform.OnComplete?.Invoke();
+                return;
+            }
+
+            Debug.Assert(!(transform.TransformID == 0 && transforms.Contains(transform)), $"Zero-id {nameof(Transform)}s should never be contained already.");
+
+            // This contains check may be optimized away in the future, should it become a bottleneck
+            if (transform.TransformID != 0 && transforms.Contains(transform))
+                throw new InvalidOperationException($"{nameof(Transformable)} may not contain the same {nameof(Transform)} more than once.");
+
+            transform.TransformID = ++currentTransformID;
+            int insertionIndex = transforms.Add(transform);
+
+            // Remove all existing following transforms touching the same property at this one.
+            for (int i = insertionIndex + 1; i < transformsLazy.Count; ++i)
+            {
+                var t = transformsLazy[i];
+                if (t.TargetMember == transform.TargetMember)
+                {
+                    transformsLazy.RemoveAt(i--);
+                    if (t.OnAbort != null)
+                        removalActions.Add(t.OnAbort);
+                }
+            }
+
+            invokePendingRemovalActions();
+
+            // If our newly added transform could have an immediate effect, then let's
+            // make this effect happen immediately.
+            if (transform.StartTime < Time.Current || transform.EndTime <= Time.Current)
+                updateTransforms();
+        }
+    }
+}
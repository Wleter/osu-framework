// Copyright (c) ppy Pty Ltd <contact@ppy.sh>. Licensed under the MIT Licence.
// See the LICENCE file in the repository root for full licence text.

using System;
using System.Collections.Generic;
using System.Runtime.InteropServices;
using osu.Framework.Development;
using osu.Framework.Graphics.Batches;
using osu.Framework.Graphics.Primitives;
using osuTK.Graphics.ES30;
using osu.Framework.Statistics;
using osu.Framework.Graphics.Colour;
using osu.Framework.Graphics.OpenGL.Vertices;
using osu.Framework.Graphics.Textures;
using osu.Framework.Platform;
using osuTK;
using SixLabors.ImageSharp;
using SixLabors.ImageSharp.Advanced;
using SixLabors.ImageSharp.PixelFormats;

namespace osu.Framework.Graphics.OpenGL.Textures
{
    internal class TextureGLSingle : TextureGL
    {
        public const int MAX_MIPMAP_LEVELS = 3;

        private static readonly Action<TexturedVertex2D> default_quad_action = new QuadBatch<TexturedVertex2D>(100, 1000).AddAction;

        private readonly Queue<ITextureUpload> uploadQueue = new Queue<ITextureUpload>();

        private int internalWidth;
        private int internalHeight;

        private readonly All filteringMode;

        /// <summary>
        /// The total amount of times this <see cref="TextureGLAtlas"/> was bound.
        /// </summary>
        public ulong BindCount { get; private set; }

        // ReSharper disable once InconsistentlySynchronizedField (no need to lock here. we don't really care if the value is stale).
        public override bool Loaded => textureId > 0 || uploadQueue.Count > 0;

<<<<<<< HEAD
        public override RectangleI Bounds => new RectangleI(0, 0, Width, Height);

=======
        /// <summary>
        /// Creates a new <see cref="TextureGLSingle"/>.
        /// </summary>
        /// <param name="width">The width of the texture.</param>
        /// <param name="height">The height of the texture.</param>
        /// <param name="manualMipmaps">Whether manual mipmaps will be uploaded to the texture. If false, the texture will compute mipmaps automatically.</param>
        /// <param name="filteringMode">The filtering mode.</param>
        /// <param name="wrapModeS">The texture wrap mode in horizontal direction.</param>
        /// <param name="wrapModeT">The texture wrap mode in vertical direction.</param>
>>>>>>> 8f88198f
        public TextureGLSingle(int width, int height, bool manualMipmaps = false, All filteringMode = All.Linear, WrapMode wrapModeS = WrapMode.None, WrapMode wrapModeT = WrapMode.None)
            : base(wrapModeS, wrapModeT)
        {
            Width = width;
            Height = height;
            this.manualMipmaps = manualMipmaps;
            this.filteringMode = filteringMode;
        }

        #region Disposal

        protected override void Dispose(bool isDisposing)
        {
            base.Dispose(isDisposing);

            while (tryGetNextUpload(out var upload))
                upload.Dispose();

            GLWrapper.ScheduleDisposal(unload);
        }

        /// <summary>
        /// Removes texture from GL memory.
        /// </summary>
        private void unload()
        {
            int disposableId = textureId;

            if (disposableId <= 0)
                return;

            GL.DeleteTextures(1, new[] { disposableId });

            memoryLease?.Dispose();

            textureId = 0;
        }

        #endregion

        #region Memory Tracking

        private List<long> levelMemoryUsage = new List<long>();

        private NativeMemoryTracker.NativeMemoryLease memoryLease;

        private void updateMemoryUsage(int level, long newUsage)
        {
            levelMemoryUsage ??= new List<long>();

            while (level >= levelMemoryUsage.Count)
                levelMemoryUsage.Add(0);

            levelMemoryUsage[level] = newUsage;

            memoryLease?.Dispose();
            memoryLease = NativeMemoryTracker.AddMemory(this, getMemoryUsage());
        }

        private long getMemoryUsage()
        {
            long usage = 0;

            for (int i = 0; i < levelMemoryUsage.Count; i++)
                usage += levelMemoryUsage[i];

            return usage;
        }

        #endregion

        private int height;

        public override TextureGL Native => this;

        public override int Height
        {
            get => height;
            set => height = value;
        }

        private int width;

        public override int Width
        {
            get => width;
            set => width = value;
        }

        private int textureId;

        public override int TextureId
        {
            get
            {
                if (!Available)
                    throw new ObjectDisposedException(ToString(), "Can not obtain ID of a disposed texture.");

                if (textureId == 0)
                    throw new InvalidOperationException("Can not obtain ID of a texture before uploading it.");

                return textureId;
            }
        }

        private static void rotateVector(ref Vector2 toRotate, float sin, float cos)
        {
            float oldX = toRotate.X;
            toRotate.X = toRotate.X * cos - toRotate.Y * sin;
            toRotate.Y = oldX * sin + toRotate.Y * cos;
        }

        public override RectangleF GetTextureRect(RectangleF? textureRect)
        {
            RectangleF texRect = textureRect != null
                ? new RectangleF(textureRect.Value.X, textureRect.Value.Y, textureRect.Value.Width, textureRect.Value.Height)
                : new RectangleF(0, 0, Width, Height);

            texRect.X /= width;
            texRect.Y /= height;
            texRect.Width /= width;
            texRect.Height /= height;

            return texRect;
        }

        public const int VERTICES_PER_TRIANGLE = 4;

        internal override void DrawTriangle(Triangle vertexTriangle, ColourInfo drawColour, RectangleF? textureRect = null, Action<TexturedVertex2D> vertexAction = null,
                                            Vector2? inflationPercentage = null, RectangleF? textureCoords = null)
        {
            if (!Available)
                throw new ObjectDisposedException(ToString(), "Can not draw a triangle with a disposed texture.");

            RectangleF texRect = GetTextureRect(textureRect);
            Vector2 inflationAmount = inflationPercentage.HasValue ? new Vector2(inflationPercentage.Value.X * texRect.Width, inflationPercentage.Value.Y * texRect.Height) : Vector2.Zero;

            // If clamp to edge is active, allow the texture coordinates to penetrate by half the repeated atlas margin width
            if (GLWrapper.CurrentWrapModeS == WrapMode.ClampToEdge || GLWrapper.CurrentWrapModeT == WrapMode.ClampToEdge)
            {
                Vector2 inflationVector = Vector2.Zero;

                const int mipmap_padding_requirement = (1 << MAX_MIPMAP_LEVELS) / 2;

                if (GLWrapper.CurrentWrapModeS == WrapMode.ClampToEdge)
                    inflationVector.X = mipmap_padding_requirement / (float)width;
                if (GLWrapper.CurrentWrapModeT == WrapMode.ClampToEdge)
                    inflationVector.Y = mipmap_padding_requirement / (float)height;
                texRect = texRect.Inflate(inflationVector);
            }

            RectangleF coordRect = GetTextureRect(textureCoords ?? textureRect);
            RectangleF inflatedCoordRect = coordRect.Inflate(inflationAmount);

            vertexAction ??= default_quad_action;

            // We split the triangle into two, such that we can obtain smooth edges with our
            // texture coordinate trick. We might want to revert this to drawing a single
            // triangle in case we ever need proper texturing, or if the additional vertices
            // end up becoming an overhead (unlikely).
            SRGBColour topColour = (drawColour.TopLeft + drawColour.TopRight) / 2;
            SRGBColour bottomColour = (drawColour.BottomLeft + drawColour.BottomRight) / 2;

            vertexAction(new TexturedVertex2D
            {
                Position = vertexTriangle.P0,
                TexturePosition = new Vector2((inflatedCoordRect.Left + inflatedCoordRect.Right) / 2, inflatedCoordRect.Top),
                TextureRect = new Vector4(texRect.Left, texRect.Top, texRect.Right, texRect.Bottom),
                BlendRange = inflationAmount,
                Colour = topColour.Linear,
            });
            vertexAction(new TexturedVertex2D
            {
                Position = vertexTriangle.P1,
                TexturePosition = new Vector2(inflatedCoordRect.Left, inflatedCoordRect.Bottom),
                TextureRect = new Vector4(texRect.Left, texRect.Top, texRect.Right, texRect.Bottom),
                BlendRange = inflationAmount,
                Colour = drawColour.BottomLeft.Linear,
            });
            vertexAction(new TexturedVertex2D
            {
                Position = (vertexTriangle.P1 + vertexTriangle.P2) / 2,
                TexturePosition = new Vector2((inflatedCoordRect.Left + inflatedCoordRect.Right) / 2, inflatedCoordRect.Bottom),
                TextureRect = new Vector4(texRect.Left, texRect.Top, texRect.Right, texRect.Bottom),
                BlendRange = inflationAmount,
                Colour = bottomColour.Linear,
            });
            vertexAction(new TexturedVertex2D
            {
                Position = vertexTriangle.P2,
                TexturePosition = new Vector2(inflatedCoordRect.Right, inflatedCoordRect.Bottom),
                TextureRect = new Vector4(texRect.Left, texRect.Top, texRect.Right, texRect.Bottom),
                BlendRange = inflationAmount,
                Colour = drawColour.BottomRight.Linear,
            });

            FrameStatistics.Add(StatisticsCounterType.Pixels, (long)vertexTriangle.Area);
        }

        public const int VERTICES_PER_QUAD = 4;

        internal override void DrawQuad(Quad vertexQuad, ColourInfo drawColour, RectangleF? textureRect = null, Action<TexturedVertex2D> vertexAction = null, Vector2? inflationPercentage = null,
                                        Vector2? blendRangeOverride = null, RectangleF? textureCoords = null)
        {
            if (!Available)
                throw new ObjectDisposedException(ToString(), "Can not draw a quad with a disposed texture.");

            RectangleF texRect = GetTextureRect(textureRect);
            Vector2 inflationAmount = inflationPercentage.HasValue ? new Vector2(inflationPercentage.Value.X * texRect.Width, inflationPercentage.Value.Y * texRect.Height) : Vector2.Zero;

            // If clamp to edge is active, allow the texture coordinates to penetrate by half the repeated atlas margin width
            if (GLWrapper.CurrentWrapModeS == WrapMode.ClampToEdge || GLWrapper.CurrentWrapModeT == WrapMode.ClampToEdge)
            {
                Vector2 inflationVector = Vector2.Zero;

                const int mipmap_padding_requirement = (1 << MAX_MIPMAP_LEVELS) / 2;

                if (GLWrapper.CurrentWrapModeS == WrapMode.ClampToEdge)
                    inflationVector.X = mipmap_padding_requirement / (float)width;
                if (GLWrapper.CurrentWrapModeT == WrapMode.ClampToEdge)
                    inflationVector.Y = mipmap_padding_requirement / (float)height;
                texRect = texRect.Inflate(inflationVector);
            }

            RectangleF coordRect = GetTextureRect(textureCoords ?? textureRect);
            RectangleF inflatedCoordRect = coordRect.Inflate(inflationAmount);
            Vector2 blendRange = blendRangeOverride ?? inflationAmount;

            vertexAction ??= default_quad_action;

            vertexAction(new TexturedVertex2D
            {
                Position = vertexQuad.BottomLeft,
                TexturePosition = new Vector2(inflatedCoordRect.Left, inflatedCoordRect.Bottom),
                TextureRect = new Vector4(texRect.Left, texRect.Top, texRect.Right, texRect.Bottom),
                BlendRange = blendRange,
                Colour = drawColour.BottomLeft.Linear,
            });
            vertexAction(new TexturedVertex2D
            {
                Position = vertexQuad.BottomRight,
                TexturePosition = new Vector2(inflatedCoordRect.Right, inflatedCoordRect.Bottom),
                TextureRect = new Vector4(texRect.Left, texRect.Top, texRect.Right, texRect.Bottom),
                BlendRange = blendRange,
                Colour = drawColour.BottomRight.Linear,
            });
            vertexAction(new TexturedVertex2D
            {
                Position = vertexQuad.TopRight,
                TexturePosition = new Vector2(inflatedCoordRect.Right, inflatedCoordRect.Top),
                TextureRect = new Vector4(texRect.Left, texRect.Top, texRect.Right, texRect.Bottom),
                BlendRange = blendRange,
                Colour = drawColour.TopRight.Linear,
            });
            vertexAction(new TexturedVertex2D
            {
                Position = vertexQuad.TopLeft,
                TexturePosition = new Vector2(inflatedCoordRect.Left, inflatedCoordRect.Top),
                TextureRect = new Vector4(texRect.Left, texRect.Top, texRect.Right, texRect.Bottom),
                BlendRange = blendRange,
                Colour = drawColour.TopLeft.Linear,
            });

            FrameStatistics.Add(StatisticsCounterType.Pixels, (long)vertexQuad.Area);
        }

<<<<<<< HEAD
        public override void SetData(ITextureUpload upload, WrapMode? wrapModeS = null, WrapMode? wrapModeT = null, Opacity? uploadOpacity = null)
=======
        internal override void SetData(ITextureUpload upload, WrapMode wrapModeS, WrapMode wrapModeT)
>>>>>>> 8f88198f
        {
            if (!Available)
                throw new ObjectDisposedException(ToString(), "Can not set data of a disposed texture.");

            if (upload.Bounds.IsEmpty && upload.Data.Length > 0)
            {
                upload.Bounds = Bounds;
                if (width * height > upload.Data.Length)
                    throw new InvalidOperationException($"Size of texture upload ({width}x{height}) does not contain enough data ({upload.Data.Length} < {width * height})");
            }

            UpdateOpacity(upload, ref uploadOpacity);

            lock (uploadQueue)
            {
                bool requireUpload = uploadQueue.Count == 0;
                uploadQueue.Enqueue(upload);

                if (requireUpload && !BypassTextureUploadQueueing)
                    GLWrapper.EnqueueTextureUpload(this);
            }
        }

        internal override bool Bind(TextureUnit unit, WrapMode wrapModeS, WrapMode wrapModeT)
        {
            if (!Available)
                throw new ObjectDisposedException(ToString(), "Can not bind a disposed texture.");

            Upload();

            if (textureId <= 0)
                return false;

<<<<<<< HEAD
            if (GLWrapper.BindTexture(this, unit, wrapModeS ?? WrapModeS, wrapModeT ?? WrapModeT))
=======
            if (IsTransparent)
                return false;

            if (GLWrapper.BindTexture(this, unit, wrapModeS, wrapModeT))
>>>>>>> 8f88198f
                BindCount++;

            return true;
        }

        private bool manualMipmaps;

        internal override unsafe bool Upload()
        {
            if (!Available)
                return false;

            // We should never run raw OGL calls on another thread than the main thread due to race conditions.
            ThreadSafety.EnsureDrawThread();

            bool didUpload = false;

            while (tryGetNextUpload(out ITextureUpload upload))
            {
                using (upload)
                {
                    fixed (Rgba32* ptr = upload.Data)
                        DoUpload(upload, (IntPtr)ptr);

                    didUpload = true;
                }
            }

            if (didUpload && !manualMipmaps)
            {
                GL.Hint(HintTarget.GenerateMipmapHint, HintMode.Nicest);
                GL.GenerateMipmap(TextureTarget.Texture2D);
            }

            return didUpload;
        }

        internal override void FlushUploads()
        {
            while (tryGetNextUpload(out var upload))
                upload.Dispose();
        }

        private bool tryGetNextUpload(out ITextureUpload upload)
        {
            lock (uploadQueue)
            {
                if (uploadQueue.Count == 0)
                {
                    upload = null;
                    return false;
                }

                upload = uploadQueue.Dequeue();
                return true;
            }
        }

        protected virtual void DoUpload(ITextureUpload upload, IntPtr dataPointer)
        {
            // Do we need to generate a new texture?
            if (textureId <= 0 || internalWidth != width || internalHeight != height)
            {
                internalWidth = width;
                internalHeight = height;

                // We only need to generate a new texture if we don't have one already. Otherwise just re-use the current one.
                if (textureId <= 0)
                {
                    int[] textures = new int[1];
                    GL.GenTextures(1, textures);

                    textureId = textures[0];

                    GLWrapper.BindTexture(this);
                    GL.TexParameter(TextureTarget.Texture2D, TextureParameterName.TextureMinFilter,
                        (int)(manualMipmaps ? filteringMode : filteringMode == All.Linear ? All.LinearMipmapLinear : All.Nearest));
                    GL.TexParameter(TextureTarget.Texture2D, TextureParameterName.TextureMagFilter, (int)filteringMode);

                    // 33085 is GL_TEXTURE_MAX_LEVEL, which is not available within TextureParameterName.
                    // It controls the amount of mipmap levels generated by GL.GenerateMipmap later on.
                    GL.TexParameter(TextureTarget.Texture2D, (TextureParameterName)33085, MAX_MIPMAP_LEVELS);

                    GL.TexParameter(TextureTarget.Texture2D, TextureParameterName.TextureWrapS, (int)TextureWrapMode.ClampToEdge);
                    GL.TexParameter(TextureTarget.Texture2D, TextureParameterName.TextureWrapT, (int)TextureWrapMode.ClampToEdge);
                }
                else
                    GLWrapper.BindTexture(this);

                if (width == upload.Bounds.Width && height == upload.Bounds.Height || dataPointer == IntPtr.Zero)
                {
                    updateMemoryUsage(upload.Level, (long)width * height * 4);
                    GL.TexImage2D(TextureTarget2d.Texture2D, upload.Level, TextureComponentCount.Srgb8Alpha8, width, height, 0, upload.Format, PixelType.UnsignedByte, dataPointer);
                }
                else
                {
                    initializeLevel(upload.Level, width, height);

                    GL.TexSubImage2D(TextureTarget2d.Texture2D, upload.Level, upload.Bounds.X, upload.Bounds.Y, upload.Bounds.Width, upload.Bounds.Height, upload.Format,
                        PixelType.UnsignedByte, dataPointer);
                }
            }
            // Just update content of the current texture
            else if (dataPointer != IntPtr.Zero)
            {
                GLWrapper.BindTexture(this);

                if (!manualMipmaps && upload.Level > 0)
                {
                    //allocate mipmap levels
                    int level = 1;
                    int d = 2;

                    while (width / d > 0)
                    {
                        initializeLevel(level, width / d, height / d);
                        level++;
                        d *= 2;
                    }

                    manualMipmaps = true;
                }

                int div = (int)Math.Pow(2, upload.Level);

                GL.TexSubImage2D(TextureTarget2d.Texture2D, upload.Level, upload.Bounds.X / div, upload.Bounds.Y / div, upload.Bounds.Width / div, upload.Bounds.Height / div,
                    upload.Format, PixelType.UnsignedByte, dataPointer);
            }
        }

        private unsafe void initializeLevel(int level, int width, int height)
        {
            using (var image = new Image<Rgba32>(width, height))
            {
                fixed (void* buffer = &MemoryMarshal.GetReference(image.GetPixelSpan()))
                {
                    updateMemoryUsage(level, (long)width * height * 4);
                    GL.TexImage2D(TextureTarget2d.Texture2D, level, TextureComponentCount.Srgb8Alpha8, width, height, 0, PixelFormat.Rgba, PixelType.UnsignedByte, (IntPtr)buffer);
                }
            }
        }
    }
}<|MERGE_RESOLUTION|>--- conflicted
+++ resolved
@@ -41,10 +41,8 @@
         // ReSharper disable once InconsistentlySynchronizedField (no need to lock here. we don't really care if the value is stale).
         public override bool Loaded => textureId > 0 || uploadQueue.Count > 0;
 
-<<<<<<< HEAD
         public override RectangleI Bounds => new RectangleI(0, 0, Width, Height);
 
-=======
         /// <summary>
         /// Creates a new <see cref="TextureGLSingle"/>.
         /// </summary>
@@ -54,7 +52,6 @@
         /// <param name="filteringMode">The filtering mode.</param>
         /// <param name="wrapModeS">The texture wrap mode in horizontal direction.</param>
         /// <param name="wrapModeT">The texture wrap mode in vertical direction.</param>
->>>>>>> 8f88198f
         public TextureGLSingle(int width, int height, bool manualMipmaps = false, All filteringMode = All.Linear, WrapMode wrapModeS = WrapMode.None, WrapMode wrapModeT = WrapMode.None)
             : base(wrapModeS, wrapModeT)
         {
@@ -321,11 +318,7 @@
             FrameStatistics.Add(StatisticsCounterType.Pixels, (long)vertexQuad.Area);
         }
 
-<<<<<<< HEAD
-        public override void SetData(ITextureUpload upload, WrapMode? wrapModeS = null, WrapMode? wrapModeT = null, Opacity? uploadOpacity = null)
-=======
-        internal override void SetData(ITextureUpload upload, WrapMode wrapModeS, WrapMode wrapModeT)
->>>>>>> 8f88198f
+        internal override void SetData(ITextureUpload upload, WrapMode wrapModeS, WrapMode wrapModeT, Opacity? uploadOpacity)
         {
             if (!Available)
                 throw new ObjectDisposedException(ToString(), "Can not set data of a disposed texture.");
@@ -359,14 +352,7 @@
             if (textureId <= 0)
                 return false;
 
-<<<<<<< HEAD
-            if (GLWrapper.BindTexture(this, unit, wrapModeS ?? WrapModeS, wrapModeT ?? WrapModeT))
-=======
-            if (IsTransparent)
-                return false;
-
             if (GLWrapper.BindTexture(this, unit, wrapModeS, wrapModeT))
->>>>>>> 8f88198f
                 BindCount++;
 
             return true;

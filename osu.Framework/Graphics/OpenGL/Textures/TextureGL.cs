--- conflicted
+++ resolved
@@ -15,12 +15,6 @@
 {
     public abstract class TextureGL : IDisposable
     {
-        public TextureGL(WrapMode wrapModeS = WrapMode.None, WrapMode wrapModeT = WrapMode.None)
-        {
-            WrapModeS = wrapModeS;
-            WrapModeT = wrapModeT;
-        }
-
         /// <summary>
         /// The texture wrap mode in horizontal direction.
         /// </summary>
@@ -31,7 +25,7 @@
         /// </summary>
         public readonly WrapMode WrapModeT;
 
-        protected TextureGL(WrapMode wrapModeS, WrapMode wrapModeT)
+        protected TextureGL(WrapMode wrapModeS = WrapMode.None, WrapMode wrapModeT = WrapMode.None)
         {
             WrapModeS = wrapModeS;
             WrapModeT = wrapModeT;
@@ -90,10 +84,6 @@
         public abstract RectangleI Bounds { get; }
 
         public Vector2 Size => new Vector2(Width, Height);
-
-        public readonly WrapMode WrapModeS;
-
-        public readonly WrapMode WrapModeT;
 
         public abstract RectangleF GetTextureRect(RectangleF? textureRect);
 
@@ -149,8 +139,19 @@
         /// </summary>
         internal abstract void FlushUploads();
 
-<<<<<<< HEAD
-        public abstract void SetData(ITextureUpload upload, WrapMode? wrapModeS = null, WrapMode? wrapModeT = null, Opacity? uploadOpacity = null);
+        /// <summary>
+        /// Sets the pixel data of this <see cref="TextureGL"/>.
+        /// </summary>
+        /// <param name="upload">The <see cref="ITextureUpload"/> containing the data.</param>
+        public void SetData(ITextureUpload upload) => SetData(upload, WrapModeS, WrapModeT, null);
+
+        /// <summary>
+        /// Sets the pixel data of this <see cref="TextureGLAtlas"/>.
+        /// </summary>
+        /// <param name="upload">The <see cref="ITextureUpload"/> containing the data.</param>
+        /// <param name="wrapModeS">The texture wrap mode in horizontal direction.</param>
+        /// <param name="wrapModeT">The texture wrap mode in vertical direction.</param>
+        internal abstract void SetData(ITextureUpload upload, WrapMode wrapModeS, WrapMode wrapModeT, Opacity? uploadOpacity);
 
         protected static Opacity ComputeOpacity(ITextureUpload upload)
         {
@@ -193,21 +194,6 @@
             else if (uploadOpacity.Value != Opacity)
                 Opacity = Opacity.Mixed;
         }
-=======
-        /// <summary>
-        /// Sets the pixel data of this <see cref="TextureGL"/>.
-        /// </summary>
-        /// <param name="upload">The <see cref="ITextureUpload"/> containing the data.</param>
-        public void SetData(ITextureUpload upload) => SetData(upload, WrapModeS, WrapModeT);
-
-        /// <summary>
-        /// Sets the pixel data of this <see cref="TextureGLAtlas"/>.
-        /// </summary>
-        /// <param name="upload">The <see cref="ITextureUpload"/> containing the data.</param>
-        /// <param name="wrapModeS">The texture wrap mode in horizontal direction.</param>
-        /// <param name="wrapModeT">The texture wrap mode in vertical direction.</param>
-        internal abstract void SetData(ITextureUpload upload, WrapMode wrapModeS, WrapMode wrapModeT);
->>>>>>> 8f88198f
     }
 
     public enum WrapMode

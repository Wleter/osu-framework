﻿// Copyright (c) ppy Pty Ltd <contact@ppy.sh>. Licensed under the MIT Licence.
// See the LICENCE file in the repository root for full licence text.

using osu.Framework.Caching;
using osu.Framework.Graphics.Sprites;
using System;
using System.Collections.Generic;
using System.Linq;
using osu.Framework.Extensions.EnumExtensions;
using osu.Framework.Extensions.IEnumerableExtensions;

namespace osu.Framework.Graphics.Containers
{
    /// <inheritdoc />
    public class TextFlowContainer : TextFlowContainer<SpriteText>
    {
        public TextFlowContainer(Action<SpriteText> defaultCreationParameters = null)
            : base(defaultCreationParameters)
        {
        }

        protected override SpriteText CreateSpriteText() => new SpriteText();
    }

    /// <summary>
    /// A drawable text object that supports more advanced text formatting.
    /// </summary>
    public abstract class TextFlowContainer<T> : FillFlowContainer
        where T : SpriteText
    {
        private float firstLineIndent;
        private readonly Action<T> defaultCreationParameters;

<<<<<<< HEAD
        private readonly List<ITextPart> parts = new List<ITextPart>();

        public TextFlowContainer(Action<SpriteText> defaultCreationParameters = null)
=======
        protected TextFlowContainer(Action<T> defaultCreationParameters = null)
>>>>>>> 9de04c85
        {
            this.defaultCreationParameters = defaultCreationParameters;
        }

        /// <summary>
        /// An indent value for the first (header) line of a paragraph.
        /// </summary>
        public float FirstLineIndent
        {
            get => firstLineIndent;
            set
            {
                if (value == firstLineIndent) return;

                firstLineIndent = value;

                layout.Invalidate();
            }
        }

        private float contentIndent;

        /// <summary>
        /// An indent value for all lines proceeding the first line in a paragraph.
        /// </summary>
        public float ContentIndent
        {
            get => contentIndent;
            set
            {
                if (value == contentIndent) return;

                contentIndent = value;

                layout.Invalidate();
            }
        }

        private float paragraphSpacing = 0.5f;

        /// <summary>
        /// Vertical space between paragraphs (i.e. text separated by '\n') in multiples of the text size.
        /// The default value is 0.5.
        /// </summary>
        public float ParagraphSpacing
        {
            get => paragraphSpacing;
            set
            {
                if (value == paragraphSpacing) return;

                paragraphSpacing = value;

                layout.Invalidate();
            }
        }

        private float lineSpacing;

        /// <summary>
        /// Vertical space between lines both when a new paragraph begins and when line wrapping occurs.
        /// Additive with <see cref="ParagraphSpacing"/> on new paragraph. Default value is 0.
        /// </summary>
        public float LineSpacing
        {
            get => lineSpacing;
            set
            {
                if (value == lineSpacing) return;

                lineSpacing = value;

                layout.Invalidate();
            }
        }

        private Anchor textAnchor = Anchor.TopLeft;

        /// <summary>
        /// The <see cref="Anchor"/> which text should flow from.
        /// </summary>
        public Anchor TextAnchor
        {
            get => textAnchor;
            set
            {
                if (textAnchor == value)
                    return;

                textAnchor = value;

                layout.Invalidate();
            }
        }

        /// <summary>
        /// An easy way to set the full text of a text flow in one go.
        /// This will overwrite any existing text added using this method of <see cref="AddText(string, Action{T})"/>
        /// </summary>
        public string Text
        {
            set
            {
                Clear();
                AddText(value);
            }
        }

        protected override void InvalidateLayout()
        {
            base.InvalidateLayout();
            layout.Invalidate();
        }

        public override IEnumerable<Drawable> FlowingChildren
        {
            get
            {
                if ((TextAnchor & (Anchor.x2 | Anchor.y2)) == 0)
                    return base.FlowingChildren;

                var childArray = base.FlowingChildren.ToArray();

                if ((TextAnchor & Anchor.x2) > 0)
                    reverseHorizontal(childArray);
                if ((TextAnchor & Anchor.y2) > 0)
                    reverseVertical(childArray);

                return childArray;
            }
        }

        private void reverseHorizontal(Drawable[] children)
        {
            int reverseStartIndex = 0;

            // Inverse the order of all children when displaying backwards, stopping at newline boundaries
            for (int i = 0; i < children.Length; i++)
            {
                if (!(children[i] is NewLineContainer))
                    continue;

                Array.Reverse(children, reverseStartIndex, i - reverseStartIndex);
                reverseStartIndex = i + 1;
            }

            // Extra loop for the last newline boundary (or all children if there are no newlines)
            Array.Reverse(children, reverseStartIndex, children.Length - reverseStartIndex);
        }

        private void reverseVertical(Drawable[] children)
        {
            // A vertical reverse reverses the order of the newline sections, but not the order within the newline sections
            // For code clarity this is done by reversing the entire array, and then reversing within the newline sections to restore horizontal order
            Array.Reverse(children);
            reverseHorizontal(children);
        }

        protected override void UpdateAfterChildren()
        {
            if (!layout.IsValid)
            {
                computeLayout();
                layout.Validate();
            }

            base.UpdateAfterChildren();
        }

        protected override int Compare(Drawable x, Drawable y)
        {
            // FillFlowContainer will reverse the ordering of right-anchored words such that the (previously) first word would be
            // the right-most word, whereas it should still be flowed left-to-right. This is achieved by reversing the comparator.
            if (TextAnchor.HasFlagFast(Anchor.x2))
                return base.Compare(y, x);

            return base.Compare(x, y);
        }

        /// <summary>
        /// Add new text to this text flow. The \n character will create a new paragraph, not just a line break. If you need \n to be a line break, use <see cref="AddParagraph(string, Action{T})"/> instead.
        /// </summary>
        /// <returns>A collection of <see cref="Drawable" /> objects for each <see cref="SpriteText"/> word and <see cref="NewLineContainer"/> created from the given text.</returns>
        /// <param name="text">The text to add.</param>
        /// <param name="creationParameters">A callback providing any <see cref="SpriteText" /> instances created for this new text.</param>
<<<<<<< HEAD
        public ITextPart AddText(string text, Action<SpriteText> creationParameters = null) => AddPart(CreateChunkFor(text, true, creationParameters));
=======
        public IEnumerable<Drawable> AddText(string text, Action<T> creationParameters = null) => AddLine(new TextChunk<T>(text, true, creationParameters));
>>>>>>> 9de04c85

        /// <summary>
        /// Add an arbitrary <see cref="SpriteText"/> to this <see cref="TextFlowContainer"/>.
        /// While default creation parameters are applied automatically, word wrapping is unavailable for contained words.
        /// This should only be used when a specialised <see cref="SpriteText"/> type is required.
        /// </summary>
        /// <param name="text">The text to add.</param>
        /// <param name="creationParameters">A callback providing any <see cref="SpriteText" /> instances created for this new text.</param>
        public void AddText(T text, Action<T> creationParameters = null)
        {
            defaultCreationParameters?.Invoke(text);
            creationParameters?.Invoke(text);
            AddPart(new TextPartManual(text.Yield()));
        }

        /// <summary>
        /// Add a new paragraph to this text flow. The \n character will create a line break. If you need \n to be a new paragraph, not just a line break, use <see cref="AddText(string, Action{T})"/> instead.
        /// </summary>
        /// <returns>A collection of <see cref="Drawable" /> objects for each <see cref="SpriteText"/> word and <see cref="NewLineContainer"/> created from the given text.</returns>
        /// <param name="paragraph">The paragraph to add.</param>
        /// <param name="creationParameters">A callback providing any <see cref="SpriteText" /> instances created for this new paragraph.</param>
<<<<<<< HEAD
        public ITextPart AddParagraph(string paragraph, Action<SpriteText> creationParameters = null) => AddPart(CreateChunkFor(paragraph, false, creationParameters));

        /// <summary>
        /// Creates an appropriate implementation of <see cref="TextChunk"/> for this text flow container type.
        /// </summary>
        protected internal virtual TextChunk CreateChunkFor(string text, bool newLineIsParagraph, Action<SpriteText> creationParameters = null)
            => new TextChunk(text, newLineIsParagraph, creationParameters);
=======
        public IEnumerable<Drawable> AddParagraph(string paragraph, Action<T> creationParameters = null) => AddLine(new TextChunk<T>(paragraph, false, creationParameters));
>>>>>>> 9de04c85

        /// <summary>
        /// End current line and start a new one.
        /// </summary>
        public void NewLine() => AddPart(new TextNewLine(false));

        /// <summary>
        /// End current paragraph and start a new one.
        /// </summary>
        public void NewParagraph() => AddPart(new TextNewLine(true));

        protected abstract T CreateSpriteText();

        internal SpriteText CreateSpriteTextWithChunk(TextChunk<T> chunk)
        {
            var spriteText = CreateSpriteText();
            defaultCreationParameters?.Invoke(spriteText);
            chunk.ApplyParameters(spriteText);
            return spriteText;
        }

        public override void Add(Drawable drawable)
        {
            throw new InvalidOperationException($"Use {nameof(AddText)} to add text to a {nameof(TextFlowContainer)}.");
        }

<<<<<<< HEAD
        public override void Clear(bool disposeChildren)
=======
        internal virtual IEnumerable<Drawable> AddLine(TextChunk<T> chunk)
>>>>>>> 9de04c85
        {
            base.Clear(disposeChildren);
            parts.Clear();
        }

<<<<<<< HEAD
        /// <summary>
        /// Adds an <see cref="ITextPart"/> and its associated drawables to this <see cref="TextFlowContainer"/>.
        /// </summary>
        protected internal ITextPart AddPart(ITextPart part)
=======
        internal IEnumerable<Drawable> AddString(TextChunk<T> chunk)
>>>>>>> 9de04c85
        {
            parts.Add(part);

            part.RecreateDrawablesFor(this);
            foreach (var drawable in part.Drawables)
                base.Add(drawable);

            return part;
        }

        /// <summary>
        /// Removes an <see cref="ITextPart"/> from this text flow.
        /// </summary>
        /// <returns>Whether <see cref="ITextPart"/> was successfully removed from the flow.</returns>
        public bool RemovePart(ITextPart partToRemove)
        {
            if (!parts.Remove(partToRemove))
                return false;

            // manual parts need to be manually removed before clearing contents,
            // to avoid accidentally disposing of them in the process.
            foreach (var manualPart in parts.OfType<TextPartManual>())
                RemoveRange(manualPart.Drawables);

            // make sure not to clear the list of parts on accident.
            base.Clear(true);

            foreach (var part in parts)
            {
                part.RecreateDrawablesFor(this);
                foreach (var drawable in part.Drawables)
                    base.Add(drawable);
            }

            return true;
        }

        private readonly Cached layout = new Cached();

        private void computeLayout()
        {
            var childrenByLine = new List<List<Drawable>>();
            var curLine = new List<Drawable>();

            foreach (var c in Children)
            {
                c.Anchor = TextAnchor;
                c.Origin = TextAnchor;

                if (c is NewLineContainer nlc)
                {
                    curLine.Add(nlc);
                    childrenByLine.Add(curLine);
                    curLine = new List<Drawable>();
                }
                else
                {
                    if (c.X == 0)
                    {
                        if (curLine.Count > 0)
                            childrenByLine.Add(curLine);
                        curLine = new List<Drawable>();
                    }

                    curLine.Add(c);
                }
            }

            if (curLine.Count > 0)
                childrenByLine.Add(curLine);

            bool isFirstLine = true;
            float lastLineHeight = 0f;

            foreach (var line in childrenByLine)
            {
                bool isFirstChild = true;
                IEnumerable<float> lineBaseHeightValues = line.OfType<IHasLineBaseHeight>().Select(l => l.LineBaseHeight);
                float lineBaseHeight = lineBaseHeightValues.Any() ? lineBaseHeightValues.Max() : 0f;
                float currentLineHeight = 0f;
                float lineSpacingValue = lastLineHeight * LineSpacing;

                foreach (Drawable c in line)
                {
                    if (c is NewLineContainer nlc)
                    {
                        nlc.Height = nlc.IndicatesNewParagraph ? (currentLineHeight == 0 ? lastLineHeight : currentLineHeight) * ParagraphSpacing : 0;
                        continue;
                    }

                    float childLineBaseHeight = (c as IHasLineBaseHeight)?.LineBaseHeight ?? 0f;
                    MarginPadding margin = new MarginPadding { Top = (childLineBaseHeight != 0f ? lineBaseHeight - childLineBaseHeight : 0f) + lineSpacingValue };
                    if (isFirstLine)
                        margin.Left = FirstLineIndent;
                    else if (isFirstChild)
                        margin.Left = ContentIndent;

                    c.Margin = margin;

                    if (c.Height > currentLineHeight)
                        currentLineHeight = c.Height;

                    isFirstChild = false;
                }

                if (currentLineHeight != 0f)
                    lastLineHeight = currentLineHeight;

                isFirstLine = false;
            }
        }

        protected override bool ForceNewRow(Drawable child) => child is NewLineContainer;

        public class NewLineContainer : Container
        {
            public readonly bool IndicatesNewParagraph;

            public NewLineContainer(bool newParagraph)
            {
                IndicatesNewParagraph = newParagraph;
            }
        }
    }
}<|MERGE_RESOLUTION|>--- conflicted
+++ resolved
@@ -11,33 +11,17 @@
 
 namespace osu.Framework.Graphics.Containers
 {
-    /// <inheritdoc />
-    public class TextFlowContainer : TextFlowContainer<SpriteText>
-    {
-        public TextFlowContainer(Action<SpriteText> defaultCreationParameters = null)
-            : base(defaultCreationParameters)
-        {
-        }
-
-        protected override SpriteText CreateSpriteText() => new SpriteText();
-    }
-
     /// <summary>
     /// A drawable text object that supports more advanced text formatting.
     /// </summary>
-    public abstract class TextFlowContainer<T> : FillFlowContainer
-        where T : SpriteText
+    public class TextFlowContainer : FillFlowContainer
     {
         private float firstLineIndent;
-        private readonly Action<T> defaultCreationParameters;
-
-<<<<<<< HEAD
+        private readonly Action<SpriteText> defaultCreationParameters;
+
         private readonly List<ITextPart> parts = new List<ITextPart>();
 
         public TextFlowContainer(Action<SpriteText> defaultCreationParameters = null)
-=======
-        protected TextFlowContainer(Action<T> defaultCreationParameters = null)
->>>>>>> 9de04c85
         {
             this.defaultCreationParameters = defaultCreationParameters;
         }
@@ -135,7 +119,7 @@
 
         /// <summary>
         /// An easy way to set the full text of a text flow in one go.
-        /// This will overwrite any existing text added using this method of <see cref="AddText(string, Action{T})"/>
+        /// This will overwrite any existing text added using this method of <see cref="AddText(string, Action{SpriteText})"/>
         /// </summary>
         public string Text
         {
@@ -218,16 +202,19 @@
         }
 
         /// <summary>
-        /// Add new text to this text flow. The \n character will create a new paragraph, not just a line break. If you need \n to be a line break, use <see cref="AddParagraph(string, Action{T})"/> instead.
+        /// Add new text to this text flow. The \n character will create a new paragraph, not just a line break.
+        /// If you need \n to be a line break, use <see cref="AddParagraph{TSpriteText}(string, Action{TSpriteText})"/> instead.
         /// </summary>
         /// <returns>A collection of <see cref="Drawable" /> objects for each <see cref="SpriteText"/> word and <see cref="NewLineContainer"/> created from the given text.</returns>
         /// <param name="text">The text to add.</param>
         /// <param name="creationParameters">A callback providing any <see cref="SpriteText" /> instances created for this new text.</param>
-<<<<<<< HEAD
-        public ITextPart AddText(string text, Action<SpriteText> creationParameters = null) => AddPart(CreateChunkFor(text, true, creationParameters));
-=======
-        public IEnumerable<Drawable> AddText(string text, Action<T> creationParameters = null) => AddLine(new TextChunk<T>(text, true, creationParameters));
->>>>>>> 9de04c85
+        public ITextPart AddText<TSpriteText>(string text, Action<TSpriteText> creationParameters = null)
+            where TSpriteText : SpriteText, new()
+            => AddPart(CreateChunkFor(text, true, creationParameters));
+
+        /// <inheritdoc cref="AddText{TSpriteText}(string,System.Action{TSpriteText})"/>
+        public ITextPart AddText(string text, Action<SpriteText> creationParameters = null)
+            => AddPart(new DefaultTextChunk(text, true, creationParameters));
 
         /// <summary>
         /// Add an arbitrary <see cref="SpriteText"/> to this <see cref="TextFlowContainer"/>.
@@ -236,7 +223,8 @@
         /// </summary>
         /// <param name="text">The text to add.</param>
         /// <param name="creationParameters">A callback providing any <see cref="SpriteText" /> instances created for this new text.</param>
-        public void AddText(T text, Action<T> creationParameters = null)
+        public void AddText<TSpriteText>(TSpriteText text, Action<TSpriteText> creationParameters = null)
+            where TSpriteText : SpriteText
         {
             defaultCreationParameters?.Invoke(text);
             creationParameters?.Invoke(text);
@@ -244,22 +232,26 @@
         }
 
         /// <summary>
-        /// Add a new paragraph to this text flow. The \n character will create a line break. If you need \n to be a new paragraph, not just a line break, use <see cref="AddText(string, Action{T})"/> instead.
+        /// Add a new paragraph to this text flow. The \n character will create a line break
+        /// If you need \n to be a new paragraph, not just a line break, use <see cref="AddText{TSpriteText}(string, Action{TSpriteText})"/> instead.
         /// </summary>
         /// <returns>A collection of <see cref="Drawable" /> objects for each <see cref="SpriteText"/> word and <see cref="NewLineContainer"/> created from the given text.</returns>
         /// <param name="paragraph">The paragraph to add.</param>
         /// <param name="creationParameters">A callback providing any <see cref="SpriteText" /> instances created for this new paragraph.</param>
-<<<<<<< HEAD
-        public ITextPart AddParagraph(string paragraph, Action<SpriteText> creationParameters = null) => AddPart(CreateChunkFor(paragraph, false, creationParameters));
-
-        /// <summary>
-        /// Creates an appropriate implementation of <see cref="TextChunk"/> for this text flow container type.
-        /// </summary>
-        protected internal virtual TextChunk CreateChunkFor(string text, bool newLineIsParagraph, Action<SpriteText> creationParameters = null)
-            => new TextChunk(text, newLineIsParagraph, creationParameters);
-=======
-        public IEnumerable<Drawable> AddParagraph(string paragraph, Action<T> creationParameters = null) => AddLine(new TextChunk<T>(paragraph, false, creationParameters));
->>>>>>> 9de04c85
+        public ITextPart AddParagraph<TSpriteText>(string paragraph, Action<TSpriteText> creationParameters = null)
+            where TSpriteText : SpriteText, new()
+            => AddPart(CreateChunkFor(paragraph, false, creationParameters));
+
+        /// <inheritdoc cref="AddParagraph{TSpriteText}(string,Action{TSpriteText})"/>
+        public ITextPart AddParagraph(string paragraph, Action<SpriteText> creationParameters = null)
+            => AddPart(new DefaultTextChunk(paragraph, false, creationParameters));
+
+        /// <summary>
+        /// Creates an appropriate implementation of <see cref="TextChunk{TSpriteText}"/> for this text flow container type.
+        /// </summary>
+        protected internal virtual TextChunk<TSpriteText> CreateChunkFor<TSpriteText>(string text, bool newLineIsParagraph, Action<TSpriteText> creationParameters = null)
+            where TSpriteText : SpriteText, new()
+            => new TextChunk<TSpriteText>(text, newLineIsParagraph, creationParameters);
 
         /// <summary>
         /// End current line and start a new one.
@@ -271,39 +263,25 @@
         /// </summary>
         public void NewParagraph() => AddPart(new TextNewLine(true));
 
-        protected abstract T CreateSpriteText();
-
-        internal SpriteText CreateSpriteTextWithChunk(TextChunk<T> chunk)
-        {
-            var spriteText = CreateSpriteText();
-            defaultCreationParameters?.Invoke(spriteText);
-            chunk.ApplyParameters(spriteText);
-            return spriteText;
-        }
+        protected internal virtual SpriteText CreateSpriteText() => new SpriteText();
+
+        internal void ApplyDefaultCreationParamters(SpriteText spriteText) => defaultCreationParameters?.Invoke(spriteText);
 
         public override void Add(Drawable drawable)
         {
             throw new InvalidOperationException($"Use {nameof(AddText)} to add text to a {nameof(TextFlowContainer)}.");
         }
 
-<<<<<<< HEAD
         public override void Clear(bool disposeChildren)
-=======
-        internal virtual IEnumerable<Drawable> AddLine(TextChunk<T> chunk)
->>>>>>> 9de04c85
         {
             base.Clear(disposeChildren);
             parts.Clear();
         }
 
-<<<<<<< HEAD
         /// <summary>
         /// Adds an <see cref="ITextPart"/> and its associated drawables to this <see cref="TextFlowContainer"/>.
         /// </summary>
         protected internal ITextPart AddPart(ITextPart part)
-=======
-        internal IEnumerable<Drawable> AddString(TextChunk<T> chunk)
->>>>>>> 9de04c85
         {
             parts.Add(part);
 

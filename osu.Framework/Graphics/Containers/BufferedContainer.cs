--- conflicted
+++ resolved
@@ -1,4 +1,3 @@
-<<<<<<< HEAD
 ﻿// Copyright (c) 2007-2018 ppy Pty Ltd <contact@ppy.sh>.
 // Licensed under the MIT Licence - https://raw.githubusercontent.com/ppy/osu-framework/master/LICENCE
 
@@ -406,414 +405,4 @@
         Behind,
         InFront,
     }
-}
-=======
-﻿// Copyright (c) 2007-2018 ppy Pty Ltd <contact@ppy.sh>.
-// Licensed under the MIT Licence - https://raw.githubusercontent.com/ppy/osu-framework/master/LICENCE
-
-using OpenTK;
-using OpenTK.Graphics;
-using OpenTK.Graphics.ES30;
-using osu.Framework.Allocation;
-using osu.Framework.Graphics.Batches;
-using osu.Framework.Graphics.Colour;
-using osu.Framework.Graphics.OpenGL.Buffers;
-using osu.Framework.Graphics.OpenGL.Vertices;
-using osu.Framework.Graphics.Primitives;
-using osu.Framework.Graphics.Shaders;
-using osu.Framework.MathUtils;
-using osu.Framework.Threading;
-using System;
-using System.Collections.Generic;
-
-namespace osu.Framework.Graphics.Containers
-{
-    /// <summary>
-    /// A container that renders its children to an internal framebuffer, and then
-    /// blits the framebuffer to the screen, instead of directly rendering the children
-    /// to the screen. This allows otherwise impossible effects to be applied to the
-    /// appearance of the container at the cost of performance. Such effects include
-    /// uniform fading of children, blur, and other post-processing effects.
-    /// If all children are of a specific non-<see cref="Drawable"/> type, use the
-    /// generic version <see cref="BufferedContainer{T}"/>.
-    /// </summary>
-    public class BufferedContainer : BufferedContainer<Drawable>
-    {
-    };
-
-    /// <summary>
-    /// A container that renders its children to an internal framebuffer, and then
-    /// blits the framebuffer to the screen, instead of directly rendering the children
-    /// to the screen. This allows otherwise impossible effects to be applied to the
-    /// appearance of the container at the cost of performance. Such effects include
-    /// uniform fading of children, blur, and other post-processing effects.
-    /// </summary>
-    public class BufferedContainer<T> : Container<T>, IBufferedContainer
-        where T : Drawable
-    {
-        private bool drawOriginal;
-
-        /// <summary>
-        /// If true the original buffered children will be drawn a second time on top of any effect (e.g. blur).
-        /// </summary>
-        public bool DrawOriginal
-        {
-            get { return drawOriginal; }
-
-            set
-            {
-                if (drawOriginal == value)
-                    return;
-
-                drawOriginal = value;
-                ForceRedraw();
-            }
-        }
-
-
-        private Vector2 blurSigma = Vector2.Zero;
-
-        /// <summary>
-        /// Controls the amount of blurring in two orthogonal directions (X and Y if
-        /// <see cref="BlurRotation"/> is zero).
-        /// Blur is parametrized by a gaussian image filter. This property controls
-        /// the standard deviation (sigma) of the gaussian kernel.
-        /// </summary>
-        public Vector2 BlurSigma
-        {
-            get { return blurSigma; }
-            set
-            {
-                if (blurSigma == value)
-                    return;
-
-                blurSigma = value;
-                ForceRedraw();
-            }
-        }
-
-        private float blurRotation;
-
-        /// <summary>
-        /// Rotates the blur kernel clockwise. In degrees. Has no effect if
-        /// <see cref="BlurSigma"/> has the same magnitude in both directions.
-        /// </summary>
-        public float BlurRotation
-        {
-            get { return blurRotation; }
-            set
-            {
-                if (blurRotation == value)
-                    return;
-
-                blurRotation = value;
-                ForceRedraw();
-            }
-        }
-
-        private bool pixelSnapping;
-
-        /// <summary>
-        /// Whether the framebuffer's position is snapped to the nearest pixel when blitting.
-        /// Since the framebuffer's texels have the same size as pixels, this amounts to setting
-        /// the texture filtering mode to "nearest".
-        /// </summary>
-        public bool PixelSnapping
-        {
-            get { return pixelSnapping; }
-            set
-            {
-                if (frameBuffers[0].IsInitialized || frameBuffers[1].IsInitialized)
-                    throw new InvalidOperationException("May only set PixelSnapping before FrameBuffers are initialized (i.e. before the first draw).");
-                pixelSnapping = value;
-            }
-        }
-
-        private ColourInfo effectColour = Color4.White;
-
-        /// <summary>
-        /// The multiplicative colour of drawn buffered object after applying all effects (e.g. blur). Default is <see cref="Color4.White"/>.
-        /// Does not affect the original which is drawn when <see cref="DrawOriginal"/> is true.
-        /// </summary>
-        public ColourInfo EffectColour
-        {
-            get { return effectColour; }
-
-            set
-            {
-                if (effectColour.Equals(value))
-                    return;
-
-                effectColour = value;
-                Invalidate(Invalidation.DrawNode);
-            }
-        }
-
-        private BlendingParameters effectBlending;
-
-        /// <summary>
-        /// The <see cref="BlendingParameters"/> to use after applying all effects. Default is <see cref="BlendingMode.Inherit"/>.
-        /// <see cref="BlendingMode.Inherit"/> inherits the blending mode of the original, i.e. <see cref="Drawable.Blending"/> is used.
-        /// Does not affect the original which is drawn when <see cref="DrawOriginal"/> is true.
-        /// </summary>
-        public BlendingParameters EffectBlending
-        {
-            get { return effectBlending; }
-
-            set
-            {
-                if (effectBlending.Equals(value))
-                    return;
-
-                effectBlending = value;
-                Invalidate(Invalidation.DrawNode);
-            }
-        }
-
-        private EffectPlacement effectPlacement;
-
-        /// <summary>
-        /// Whether the buffered effect should be drawn behind or in front of the original.
-        /// Behind by default. Does not have any effect if <see cref="DrawOriginal"/> is false.
-        /// </summary>
-        public EffectPlacement EffectPlacement
-        {
-            get { return effectPlacement; }
-
-            set
-            {
-                if (effectPlacement == value)
-                    return;
-
-                effectPlacement = value;
-                Invalidate(Invalidation.DrawNode);
-            }
-        }
-
-        private Color4 backgroundColour = new Color4(0, 0, 0, 0);
-
-        /// <summary>
-        /// The background colour of the framebuffer. Transparent black by default.
-        /// </summary>
-        public Color4 BackgroundColour
-        {
-            get { return backgroundColour; }
-
-            set
-            {
-                if (backgroundColour == value)
-                    return;
-
-                backgroundColour = value;
-                ForceRedraw();
-            }
-        }
-
-        private Shader blurShader;
-
-        /// <summary>
-        /// Whether the rendered framebuffer shall be cached until <see cref="ForceRedraw"/> is called
-        /// or the size of the container (i.e. framebuffer) changes.
-        /// If false, then the framebuffer is re-rendered before it is blitted to the screen; equivalent
-        /// to calling <see cref="ForceRedraw"/> every frame.
-        /// </summary>
-        public bool CacheDrawnFrameBuffer;
-
-        /// <summary>
-        /// Forces a redraw of the framebuffer before it is blitted the next time.
-        /// Only relevant if <see cref="CacheDrawnFrameBuffer"/> is true.
-        /// </summary>
-        public void ForceRedraw() => Invalidate(Invalidation.DrawNode);
-
-        /// <summary>
-        /// We need 3 frame buffers such that we can accumulate post-processing effects in a
-        /// ping-pong fashion going back and forth (reading from one buffer, writing into the other).
-        /// </summary>
-        private readonly FrameBuffer[] frameBuffers = new FrameBuffer[3];
-
-        /// <summary>
-        /// In order to signal the draw thread to re-draw the buffered container we version it.
-        /// Our own version (update) keeps track of which version we are on, whereas the
-        /// drawVersion keeps track of the version the draw thread is on.
-        /// When forcing a redraw we increment updateVersion, pass it into each new drawnode
-        /// and the draw thread will realize its drawVersion is lagging behind, thus redrawing.
-        /// </summary>
-        private long updateVersion;
-
-        /// <summary>
-        /// We also want to keep track of updates to our children, as we can bypass these updates
-        /// when our output is in a cached state.
-        /// </summary>
-        private long childrenUpdateVersion;
-
-        private readonly AtomicCounter drawVersion = new AtomicCounter();
-
-        private readonly QuadBatch<TexturedVertex2D> quadBatch = new QuadBatch<TexturedVertex2D>(1, 3);
-
-        private readonly List<RenderbufferInternalFormat> attachedFormats = new List<RenderbufferInternalFormat>();
-
-        protected override bool CanBeFlattened => false;
-
-        /// <summary>
-        /// Constructs an empty buffered container.
-        /// </summary>
-        public BufferedContainer()
-        {
-            for (int i = 0; i < frameBuffers.Length; ++i)
-                frameBuffers[i] = new FrameBuffer();
-
-            // The initial draw cannot be cached, and thus we need to initialize
-            // with a forced draw.
-            ForceRedraw();
-        }
-
-        [BackgroundDependencyLoader]
-        private void load(ShaderManager shaders)
-        {
-            if (blurShader == null)
-                blurShader = shaders?.Load(VertexShaderDescriptor.TEXTURE_2, FragmentShaderDescriptor.BLUR);
-        }
-
-        protected override DrawNode CreateDrawNode() => new BufferedContainerDrawNode();
-
-        protected override void ApplyDrawNode(DrawNode node)
-        {
-            BufferedContainerDrawNode n = (BufferedContainerDrawNode)node;
-
-            n.ScreenSpaceDrawRectangle = ScreenSpaceDrawQuad.AABBFloat;
-            n.Batch = quadBatch;
-            n.FrameBuffers = frameBuffers;
-            n.Formats = new List<RenderbufferInternalFormat>(attachedFormats);
-            n.FilteringMode = pixelSnapping ? All.Nearest : All.Linear;
-
-            n.DrawVersion = drawVersion;
-            n.UpdateVersion = updateVersion;
-            n.BackgroundColour = backgroundColour;
-
-            BlendingParameters localEffectBlending = EffectBlending;
-            if (localEffectBlending.Mode == BlendingMode.Inherit)
-                localEffectBlending.Mode = Blending.Mode;
-
-            if (localEffectBlending.RGBEquation == BlendingEquation.Inherit)
-                localEffectBlending.RGBEquation = Blending.RGBEquation;
-
-            if (localEffectBlending.AlphaEquation == BlendingEquation.Inherit)
-                localEffectBlending.AlphaEquation = Blending.AlphaEquation;
-
-            n.EffectColour = effectColour;
-            n.EffectBlending = localEffectBlending;
-            n.EffectPlacement = effectPlacement;
-
-            n.DrawOriginal = drawOriginal;
-            n.BlurSigma = blurSigma;
-            n.BlurRadius = new Vector2I(Blur.KernelSize(BlurSigma.X), Blur.KernelSize(BlurSigma.Y));
-            n.BlurRotation = blurRotation;
-            n.BlurShader = blurShader;
-
-            base.ApplyDrawNode(node);
-
-            // Our own draw node should contain our correct color, hence we have
-            // to undo our overridden DrawInfo getter here.
-            n.DrawInfo.Colour = base.DrawInfo.Colour;
-        }
-
-        /// <summary>
-        /// Attach an additional component to the framebuffer. Such a component can e.g.
-        /// be a depth component, such that the framebuffer can hold fragment depth information.
-        /// </summary>
-        public void Attach(RenderbufferInternalFormat format)
-        {
-            if (attachedFormats.Exists(f => f == format))
-                return;
-
-            attachedFormats.Add(format);
-        }
-
-        protected override RectangleF ComputeChildMaskingBounds(RectangleF maskingBounds) => ScreenSpaceDrawQuad.AABBFloat; // Make sure children never get masked away
-
-        private Vector2 lastScreenSpacePos;
-        private bool checkScrenSpaceSize;
-
-        public override bool Invalidate(Invalidation invalidation = Invalidation.All, Drawable source = null, bool shallPropagate = true)
-        {
-            if ((invalidation & Invalidation.DrawNode) > 0)
-                    ++updateVersion;
-
-            // We actually only care about Invalidation.MiscGeometry | Invalidation.DrawInfo, but must match the blanket invalidation logic in Drawable.Invalidate
-            if ((invalidation & (Invalidation.Colour | Invalidation.RequiredParentSizeToFit | Invalidation.DrawInfo)) > 0)
-                checkScrenSpaceSize = true;
-
-            return base.Invalidate(invalidation, source, shallPropagate);
-        }
-
-        protected override void Update()
-        {
-            // Invalidate drawn frame buffer every frame.
-            if (!CacheDrawnFrameBuffer)
-                ForceRedraw();
-            else if (checkScrenSpaceSize)
-            {
-                var quad = ScreenSpaceDrawQuad.AABBFloat;
-
-                if (!Precision.AlmostEquals(quad.Width, lastScreenSpacePos.X) || !Precision.AlmostEquals(quad.Height, lastScreenSpacePos.Y))
-                {
-                    ++updateVersion;
-                    lastScreenSpacePos = new Vector2(quad.Width, quad.Height);
-                }
-
-                checkScrenSpaceSize = false;
-            }
-
-            base.Update();
-        }
-
-        private readonly long[] drawNodeVersions = new long[3];
-        private long currentDrawNode;
-
-        internal override bool AddChildDrawNodes => drawNodeVersions[currentDrawNode] != updateVersion;
-
-        internal override DrawNode GenerateDrawNodeSubtree(int treeIndex)
-        {
-            currentDrawNode = treeIndex;
-            var node = base.GenerateDrawNodeSubtree(treeIndex);
-            drawNodeVersions[currentDrawNode] = childrenUpdateVersion = updateVersion;
-            return node;
-        }
-
-        protected override bool RequiresChildrenUpdate => base.RequiresChildrenUpdate && childrenUpdateVersion != updateVersion;
-
-        public override DrawInfo DrawInfo
-        {
-            get
-            {
-                DrawInfo result = base.DrawInfo;
-
-                // When drawing our children to the frame buffer we do not
-                // want their colour to be polluted by their parent (us!)
-                // since our own color will be applied on top when we render
-                // from the frame buffer to the back buffer later on.
-                result.Colour = ColourInfo.SingleColour(Color4.White);
-                return result;
-            }
-        }
-
-        //protected override void Dispose(bool isDisposing)
-        //{
-        //     right now we are relying on the finalizer for correct disposal.
-        //     correct method would be to schedule these to update thread and
-        //     then to the draw thread.
-
-        //    foreach (FrameBuffer frameBuffer in frameBuffers)
-        //      frameBuffer.Dispose();
-
-        //    base.Dispose(isDisposing);
-        //}
-    }
-
-    public enum EffectPlacement
-    {
-        Behind,
-        InFront,
-    }
-}
->>>>>>> b210a4bd
+}
--- conflicted
+++ resolved
@@ -1,4 +1,4 @@
-// Copyright (c) ppy Pty Ltd <contact@ppy.sh>. Licensed under the MIT Licence.
+﻿// Copyright (c) ppy Pty Ltd <contact@ppy.sh>. Licensed under the MIT Licence.
 // See the LICENCE file in the repository root for full licence text.
 
 using System;
@@ -635,11 +635,7 @@
             if (!IsHandlingKeyboardScrolling)
                 return false;
 
-<<<<<<< HEAD
-            switch (e.Action.ActionType)
-=======
-            switch (action)
->>>>>>> 3bd2eca5
+            switch (e.Action)
             {
                 case PlatformAction.MoveBackwardLine:
                     ScrollToStart();
@@ -654,14 +650,8 @@
             }
         }
 
-<<<<<<< HEAD
-        public bool OnReleased(KeyBindingReleaseEvent<PlatformAction> e) => false;
-
-        ScheduledDelegate DelayedLoadWrapper.IOnScreenOptimisingContainer.ScheduleCheckAction(Action action) => Scheduler.AddDelayed(action, 0, true);
-=======
-        public void OnReleased(PlatformAction action)
-        {
-        }
->>>>>>> 3bd2eca5
+        public void OnReleased(KeyBindingReleaseEvent<PlatformAction> e)
+        {
+        }
     }
 }
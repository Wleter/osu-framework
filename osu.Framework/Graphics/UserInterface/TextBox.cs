--- conflicted
+++ resolved
@@ -411,10 +411,6 @@
 
             if (oldStart != selectionStart || oldEnd != selectionEnd)
             {
-<<<<<<< HEAD
-=======
-                audio.Samples.Get(@"Keyboard/key-movement")?.Play();
->>>>>>> ff87533b
                 OnCaretMoved(expand);
                 cursorAndLayout.Invalidate();
             }
@@ -507,13 +503,6 @@
 
         protected float CalculatedTextSize => TextFlow.DrawSize.Y - (TextFlow.Padding.Top + TextFlow.Padding.Bottom);
 
-<<<<<<< HEAD
-        /// <summary>
-        /// Insert an arbitrary string into this <see cref="TextBox"/> at the current position.
-        /// </summary>
-        /// <param name="value">The string of text to insert.</param>
-=======
->>>>>>> ff87533b
         protected void InsertString(string value) => insertString(value);
 
         private void insertString(string value, Action<Drawable> drawableCreationParameters = null)
@@ -758,11 +747,6 @@
                     return;
             }
 
-<<<<<<< HEAD
-=======
-            audio.Samples.Get(@"Keyboard/key-confirm")?.Play();
-
->>>>>>> ff87533b
             OnTextCommitted(hasNewComittableText);
             OnCommit?.Invoke(this, hasNewComittableText);
 

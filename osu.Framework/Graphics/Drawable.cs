﻿// Copyright (c) 2007-2018 ppy Pty Ltd <contact@ppy.sh>.
// Licensed under the MIT Licence - https://raw.githubusercontent.com/ppy/osu-framework/master/LICENCE

using OpenTK;
using OpenTK.Graphics;
using OpenTK.Input;
using osu.Framework.Allocation;
using osu.Framework.Caching;
using osu.Framework.Extensions.TypeExtensions;
using osu.Framework.Graphics.Colour;
using osu.Framework.Graphics.Containers;
using osu.Framework.Graphics.Effects;
using osu.Framework.Graphics.Primitives;
using osu.Framework.Graphics.Transforms;
using osu.Framework.Input;
using osu.Framework.Logging;
using osu.Framework.Statistics;
using osu.Framework.Threading;
using osu.Framework.Timing;
using System;
using System.Collections.Concurrent;
using System.Collections.Generic;
using System.Diagnostics;
using System.Reflection;
using System.Threading;
using System.Threading.Tasks;
using osu.Framework.Development;
using osu.Framework.Extensions.ExceptionExtensions;
using osu.Framework.Input.EventArgs;
using osu.Framework.Input.States;
using osu.Framework.MathUtils;
using JoystickEventArgs = osu.Framework.Input.EventArgs.JoystickEventArgs;

namespace osu.Framework.Graphics
{
    /// <summary>
    /// Drawables are the basic building blocks of a scene graph in this framework.
    /// Anything that is visible or that the user interacts with has to be a Drawable.
    ///
    /// For example:
    ///  - Boxes
    ///  - Sprites
    ///  - Collections of Drawables
    ///
    /// Drawables are always rectangular in shape in their local coordinate system,
    /// which makes them quad-shaped in arbitrary (linearly transformed) coordinate systems.
    /// </summary>
    public abstract partial class Drawable : Transformable, IDisposable, IDrawable
    {
        #region Construction and disposal

        protected Drawable()
        {
            handleKeyboardInput = HandleInputCache.HandleKeyboardInput(this);
            handleMouseInput = HandleInputCache.HandleMouseInput(this);
        }

        ~Drawable()
        {
            dispose(false);
        }

        /// <summary>
        /// Disposes this drawable.
        /// </summary>
        public void Dispose()
        {
            dispose(true);
            GC.SuppressFinalize(this);
        }

        private bool isDisposed;

        /// <summary>
        /// Disposes this drawable.
        /// </summary>
        protected virtual void Dispose(bool isDisposing)
        {
        }

        private void dispose(bool isDisposing)
        {
            if (isDisposed)
                return;

            try
            {
                //we can't dispose if we are mid-load, else our children may get in a bad state.
                loadTask?.Wait(loadTaskCancellation);
            }
            catch (OperationCanceledException)
            {
            }

            Dispose(isDisposing);

            Parent = null;

            scheduler = null;

            OnUpdate = null;
            OnInvalidate = null;

            // If this Drawable is disposed, then we need to also
            // stop remotely rendering it.
            proxy?.Dispose();

            isDisposed = true;
        }

        /// <summary>
        /// Whether this Drawable should be disposed when it is automatically removed from
        /// its <see cref="Parent"/> due to <see cref="ShouldBeAlive"/> being false.
        /// </summary>
        public virtual bool DisposeOnDeathRemoval => false;

        #endregion

        #region Loading

        /// <summary>
        /// Whether this Drawable is fully loaded.
        /// This is true iff <see cref="UpdateSubTree"/> has run once on this <see cref="Drawable"/>.
        /// </summary>
        public bool IsLoaded => loadState >= LoadState.Loaded;

        private volatile LoadState loadState;

        /// <summary>
        /// Describes the current state of this Drawable within the loading pipeline.
        /// </summary>
        public LoadState LoadState => loadState;

        private Task loadTask;
        private CancellationToken loadTaskCancellation;

        private readonly object loadLock = new object();

        /// <summary>
        /// Loads this Drawable asynchronously.
        /// </summary>
        /// <param name="game">The game to load this Drawable on.</param>
<<<<<<< HEAD
        /// <param name="clock">The clock to be applied on load.</param>
        /// <param name="dependencies">The source for DI lookups.</param>
=======
        /// <param name="target">
        /// The target this Drawable may eventually be loaded into.
        /// The <see cref="IFrameBasedClock"/> and dependencies via <see cref="IReadOnlyDependencyContainer"/> are inherited from the <see cref="target"/>.
        /// </param>
>>>>>>> ffcb54ca
        /// <param name="cancellation">A cancellation token.</param>
        /// <param name="onLoaded">Callback to be invoked on the update thread after loading is complete.</param>
        /// <returns>The task which is used for loading and callbacks.</returns>
        internal Task LoadAsync(Game game, IFrameBasedClock clock, IReadOnlyDependencyContainer dependencies, CancellationToken cancellation, Action onLoaded = null)
        {
            if (loadState == LoadState.NotLoaded)
            {
                Debug.Assert(loadTask == null);
                loadState = LoadState.Loading;
                loadTaskCancellation = cancellation;
                loadTask = Task.Factory.StartNew(() => Load(clock, dependencies), cancellation, TaskCreationOptions.LongRunning, TaskScheduler.Current);
            }

            return (loadTask ?? Task.CompletedTask).ContinueWith(task => game.Schedule(() =>
            {
                if (task.IsFaulted)
                    throw task.Exception.AsSingular();

                onLoaded?.Invoke();
                loadTask = null;
            }), cancellation);
        }

        private static readonly StopwatchClock perf = new StopwatchClock(true);

        /// <summary>
        /// Loads this drawable, including the gathering of dependencies and initialisation of required resources.
        /// </summary>
        /// <param name="clock">The clock we should use by default.</param>
        /// <param name="dependencies">The dependency tree we will inherit by default. May be extended via <see cref="CompositeDrawable.CreateChildDependencies"/></param>
        internal void Load(IFrameBasedClock clock, IReadOnlyDependencyContainer dependencies)
        {
            // Blocks when loading from another thread already.
            double t0 = perf.CurrentTime;
            lock (loadLock)
            {
                double lockDuration = perf.CurrentTime - t0;
                if (perf.CurrentTime > 1000 && lockDuration > 50 && ThreadSafety.IsUpdateThread)
                    Logger.Log($@"Drawable [{ToString()}] load was blocked for {lockDuration:0.00}ms!", LoggingTarget.Performance);

                switch (loadState)
                {
                    case LoadState.Ready:
                    case LoadState.Loaded:
                        return;
                    case LoadState.Loading:
                        break;
                    case LoadState.NotLoaded:
                        loadState = LoadState.Loading;
                        break;
                    default:
                        Trace.Assert(false, "Impossible loading state.");
                        break;
                }

                UpdateClock(clock);

                double t1 = perf.CurrentTime;

                InjectDependencies(dependencies);

                LoadAsyncComplete();

                double loadDuration = perf.CurrentTime - t1;
                if (perf.CurrentTime > 1000 && loadDuration > 50 && ThreadSafety.IsUpdateThread)
                    Logger.Log($@"Drawable [{ToString()}] took {loadDuration:0.00}ms to load and was not async!", LoggingTarget.Performance);
                loadState = LoadState.Ready;
            }
        }

        /// <summary>
        /// Injects dependencies from an <see cref="IReadOnlyDependencyContainer"/> into this <see cref="Drawable"/>.
        /// </summary>
        /// <param name="dependencies">The dependencies to inject.</param>
        protected virtual void InjectDependencies(IReadOnlyDependencyContainer dependencies) => dependencies.Inject(this);

        /// <summary>
        /// Runs once on the update thread after loading has finished.
        /// </summary>
        private bool loadComplete()
        {
            if (loadState < LoadState.Ready) return false;

            MainThread = Thread.CurrentThread;
            scheduler?.SetCurrentThread(MainThread);

            loadState = LoadState.Loaded;
            Invalidate();
            LoadComplete();

            OnLoadComplete?.Invoke(this);
            OnLoadComplete = null;
            return true;
        }

        /// <summary>
        /// Invoked after dependency injection has completed for this <see cref="Drawable"/> and all
        /// children if this is a <see cref="CompositeDrawable"/>.
        /// </summary>
        /// <remarks>
        /// This method is invoked in the potentially asynchronous context of <see cref="Load"/> prior to
        /// this <see cref="Drawable"/> becoming <see cref="IsLoaded"/> = true.
        /// </remarks>
        protected virtual void LoadAsyncComplete()
        {
        }

        /// <summary>
        /// Invoked after this <see cref="Drawable"/> has finished loading.
        /// </summary>
        /// <remarks>
        /// This method is invoked on the update thread inside this <see cref="Drawable"/>'s <see cref="UpdateSubTree"/>.
        /// </remarks>
        protected virtual void LoadComplete()
        {
        }

        #endregion

        #region Sorting (CreationID / Depth)

        /// <summary>
        /// Captures the order in which Drawables were added to a <see cref="CompositeDrawable"/>. Each Drawable
        /// is assigned a monotonically increasing ID upon being added to a <see cref="CompositeDrawable"/>. This
        /// ID is unique within the <see cref="Parent"/> <see cref="CompositeDrawable"/>.
        /// The primary use case of this ID is stable sorting of Drawables with equal <see cref="Depth"/>.
        /// </summary>
        internal ulong ChildID { get; set; }

        /// <summary>
        /// Whether this drawable has been added to a parent <see cref="CompositeDrawable"/>. Note that this does NOT imply that
        /// <see cref="Parent"/> has been set.
        /// This is primarily used to block properties such as <see cref="Depth"/> that strictly rely on the value of <see cref="Parent"/>
        /// to alert the user of an invalid operation.
        /// </summary>
        internal bool IsPartOfComposite => ChildID != 0;

        /// <summary>
        /// Whether this drawable is part of its parent's <see cref="CompositeDrawable.AliveInternalChildren"/>.
        /// </summary>
        public bool IsAlive { get; internal set; }

        private float depth;

        /// <summary>
        /// Controls which Drawables are behind or in front of other Drawables.
        /// This amounts to sorting Drawables by their <see cref="Depth"/>.
        /// A Drawable with higher <see cref="Depth"/> than another Drawable is
        /// drawn behind the other Drawable.
        /// </summary>
        public float Depth
        {
            get => depth;
            set
            {
                if (IsPartOfComposite)
                    throw new InvalidOperationException(
                        $"May not change {nameof(Depth)} while inside a parent {nameof(CompositeDrawable)}." +
                        $"Use the parent's {nameof(CompositeDrawable.ChangeInternalChildDepth)} or {nameof(Container.ChangeChildDepth)} instead.");

                depth = value;
            }
        }

        #endregion

        #region Periodic tasks (events, Scheduler, Transforms, Update)

        /// <summary>
        /// This event is fired after the <see cref="Update"/> method is called at the end of
        /// <see cref="UpdateSubTree"/>. It should be used when a simple action should be performed
        /// at the end of every update call which does not warrant overriding the Drawable.
        /// </summary>
        public Action<Drawable> OnUpdate;

        /// <summary>
        /// This event is fired after the <see cref="LoadComplete"/> method is called.
        /// It should be used when a simple action should be performed
        /// when the Drawable is loaded which does not warrant overriding the Drawable.
        /// </summary>
        public Action<Drawable> OnLoadComplete;

        /// <summary>
        /// THIS EVENT PURELY EXISTS FOR THE SCENE GRAPH VISUALIZER. DO NOT USE.
        /// This event is fired after the <see cref="Invalidate(Invalidation, Drawable, bool)"/> method is called.
        /// </summary>
        internal event Action<Drawable> OnInvalidate;

        private Scheduler scheduler;
        internal Thread MainThread { get; private set; }

        /// <summary>
        /// A lazily-initialized scheduler used to schedule tasks to be invoked in future <see cref="Update"/>s calls.
        /// The tasks are invoked at the beginning of the <see cref="Update"/> method before anything else.
        /// </summary>
        protected Scheduler Scheduler => scheduler ?? (scheduler = new Scheduler(MainThread, Clock));

        /// <summary>
        /// Updates this Drawable and all Drawables further down the scene graph.
        /// Called once every frame.
        /// </summary>
        /// <returns>False if the drawable should not be updated.</returns>
        public virtual bool UpdateSubTree()
        {
            if (isDisposed)
                throw new ObjectDisposedException(ToString(), "Disposed Drawables may never be in the scene graph.");

            if (ProcessCustomClock)
                customClock?.ProcessFrame();

            if (loadState < LoadState.Ready)
                return false;

            if (loadState == LoadState.Ready)
                loadComplete();

            Debug.Assert(loadState == LoadState.Loaded);

            UpdateTransforms();

            if (!IsPresent)
                return true;

            if (scheduler != null)
            {
                int amountScheduledTasks = scheduler.Update();
                FrameStatistics.Add(StatisticsCounterType.ScheduleInvk, amountScheduledTasks);
            }

            Update();
            OnUpdate?.Invoke(this);
            return true;
        }

        /// <summary>
        /// Updates all masking calculations for this <see cref="Drawable"/>.
        /// This occurs post-<see cref="UpdateSubTree"/> to ensure that all <see cref="Drawable"/> updates have taken place.
        /// </summary>
        /// <param name="source">The parent that triggered this update on this <see cref="Drawable"/>.</param>
        /// <param name="maskingBounds">The <see cref="RectangleF"/> that defines the masking bounds.</param>
        /// <returns>Whether masking calculations have taken place.</returns>
        public virtual bool UpdateSubTreeMasking(Drawable source, RectangleF maskingBounds)
        {
            if (!IsPresent)
                return false;

            if (HasProxy && source != proxy)
                return false;

            IsMaskedAway = ComputeIsMaskedAway(maskingBounds);
            return true;
        }

        /// <summary>
        /// Computes whether this <see cref="Drawable"/> is masked away.
        /// </summary>
        /// <param name="maskingBounds">The <see cref="RectangleF"/> that defines the masking bounds.</param>
        /// <returns>Whether this <see cref="Drawable"/> is currently masked away.</returns>
        protected virtual bool ComputeIsMaskedAway(RectangleF maskingBounds) => !maskingBounds.IntersectsWith(ScreenSpaceDrawQuad.AABBFloat);

        /// <summary>
        /// Performs a once-per-frame update specific to this Drawable. A more elegant alternative to
        /// <see cref="OnUpdate"/> when deriving from <see cref="Drawable"/>. Note, that this
        /// method is always called before Drawables further down the scene graph are updated.
        /// </summary>
        protected virtual void Update()
        {
        }

        #endregion

        #region Position / Size (with margin)

        private Vector2 position
        {
            get => new Vector2(x, y);
            set
            {
                x = value.X;
                y = value.Y;
            }
        }

        /// <summary>
        /// Positional offset of <see cref="Origin"/> to <see cref="RelativeAnchorPosition"/> in the
        /// <see cref="Parent"/>'s coordinate system. May be in absolute or relative units
        /// (controlled by <see cref="RelativePositionAxes"/>).
        /// </summary>
        public Vector2 Position
        {
            get => position;
            set
            {
                if (position == value) return;

                if (!Validation.IsFinite(value)) throw new ArgumentException($@"{nameof(Position)} must be finite, but is {value}.");

                position = value;

                Invalidate(Invalidation.MiscGeometry);
            }
        }

        private float x;
        private float y;

        /// <summary>
        /// X component of <see cref="Position"/>.
        /// </summary>
        public float X
        {
            get => x;
            set
            {
                if (x == value) return;

                if (!Validation.IsFinite(value)) throw new ArgumentException($@"{nameof(X)} must be finite, but is {value}.");

                x = value;

                Invalidate(Invalidation.MiscGeometry);
            }
        }

        /// <summary>
        /// Y component of <see cref="Position"/>.
        /// </summary>
        public float Y
        {
            get => y;
            set
            {
                if (y == value) return;

                if (!Validation.IsFinite(value)) throw new ArgumentException($@"{nameof(Y)} must be finite, but is {value}.");

                y = value;

                Invalidate(Invalidation.MiscGeometry);
            }
        }

        private Axes relativePositionAxes;

        /// <summary>
        /// Controls which <see cref="Axes"/> of <see cref="Position"/> are relative w.r.t.
        /// <see cref="Parent"/>'s size (from 0 to 1) rather than absolute.
        /// The <see cref="Axes"/> set in this property are ignored by automatically sizing
        /// parents.
        /// </summary>
        /// <remarks>
        /// When setting this property, the <see cref="Position"/> is converted such that
        /// <see cref="DrawPosition"/> remains invariant.
        /// </remarks>
        public Axes RelativePositionAxes
        {
            get => relativePositionAxes;
            set
            {
                if (value == relativePositionAxes)
                    return;

                // Convert coordinates from relative to absolute or vice versa
                Vector2 conversion = relativeToAbsoluteFactor;
                if ((value & Axes.X) > (relativePositionAxes & Axes.X))
                    X = conversion.X == 0 ? 0 : X / conversion.X;
                else if ((relativePositionAxes & Axes.X) > (value & Axes.X))
                    X *= conversion.X;

                if ((value & Axes.Y) > (relativePositionAxes & Axes.Y))
                    Y = conversion.Y == 0 ? 0 : Y / conversion.Y;
                else if ((relativePositionAxes & Axes.Y) > (value & Axes.Y))
                    Y *= conversion.Y;

                relativePositionAxes = value;

                // No invalidation necessary as DrawPosition remains invariant.
            }
        }

        /// <summary>
        /// Absolute positional offset of <see cref="Origin"/> to <see cref="RelativeAnchorPosition"/>
        /// in the <see cref="Parent"/>'s coordinate system.
        /// </summary>
        public Vector2 DrawPosition
        {
            get
            {
                Vector2 offset = Vector2.Zero;
                if (Parent != null && RelativePositionAxes != Axes.None)
                {
                    offset = Parent.RelativeChildOffset;

                    if (!RelativePositionAxes.HasFlag(Axes.X))
                        offset.X = 0;

                    if (!RelativePositionAxes.HasFlag(Axes.Y))
                        offset.Y = 0;
                }

                return applyRelativeAxes(RelativePositionAxes, Position - offset, FillMode.Stretch);
            }
        }

        private Vector2 size
        {
            get => new Vector2(width, height);
            set
            {
                width = value.X;
                height = value.Y;
            }
        }

        /// <summary>
        /// Size of this Drawable in the <see cref="Parent"/>'s coordinate system.
        /// May be in absolute or relative units (controlled by <see cref="RelativeSizeAxes"/>).
        /// </summary>
        public virtual Vector2 Size
        {
            get => size;
            set
            {
                if (size == value) return;

                if (!Validation.IsFinite(value)) throw new ArgumentException($@"{nameof(Size)} must be finite, but is {value}.");

                size = value;

                Invalidate(Invalidation.DrawSize);
            }
        }

        private float width;
        private float height;

        /// <summary>
        /// X component of <see cref="Size"/>.
        /// </summary>
        public virtual float Width
        {
            get => width;
            set
            {
                if (width == value) return;

                if (!Validation.IsFinite(value)) throw new ArgumentException($@"{nameof(Width)} must be finite, but is {value}.");

                width = value;

                Invalidate(Invalidation.DrawSize);
            }
        }

        /// <summary>
        /// Y component of <see cref="Size"/>.
        /// </summary>
        public virtual float Height
        {
            get => height;
            set
            {
                if (height == value) return;

                if (!Validation.IsFinite(value)) throw new ArgumentException($@"{nameof(Height)} must be finite, but is {value}.");

                height = value;

                Invalidate(Invalidation.DrawSize);
            }
        }

        private Axes relativeSizeAxes;

        /// <summary>
        /// Controls which <see cref="Axes"/> are relative sizes w.r.t. <see cref="Parent"/>'s size
        /// (from 0 to 1) in the <see cref="Parent"/>'s coordinate system, rather than absolute sizes.
        /// The <see cref="Axes"/> set in this property are ignored by automatically sizing
        /// parents.
        /// </summary>
        /// <remarks>
        /// If an axis becomes relatively sized and its component of <see cref="Size"/> was previously 0,
        /// then it automatically becomes 1. In all other cases <see cref="Size"/> is converted such that
        /// <see cref="DrawSize"/> remains invariant across changes of this property.
        /// </remarks>
        public virtual Axes RelativeSizeAxes
        {
            get => relativeSizeAxes;
            set
            {
                if (value == relativeSizeAxes)
                    return;

                // In some cases we cannot easily preserve our size, and so we simply invalidate and
                // leave correct sizing to the user.
                if (fillMode != FillMode.Stretch && (value == Axes.Both || relativeSizeAxes == Axes.Both))
                    Invalidate(Invalidation.DrawSize);
                else
                {
                    // Convert coordinates from relative to absolute or vice versa
                    Vector2 conversion = relativeToAbsoluteFactor;
                    if ((value & Axes.X) > (relativeSizeAxes & Axes.X))
                        Width = conversion.X == 0 ? 0 : Width / conversion.X;
                    else if ((relativeSizeAxes & Axes.X) > (value & Axes.X))
                        Width *= conversion.X;

                    if ((value & Axes.Y) > (relativeSizeAxes & Axes.Y))
                        Height = conversion.Y == 0 ? 0 : Height / conversion.Y;
                    else if ((relativeSizeAxes & Axes.Y) > (value & Axes.Y))
                        Height *= conversion.Y;

                    // No invalidation is necessary as DrawSize remains invariant.
                }

                relativeSizeAxes = value;

                if (relativeSizeAxes.HasFlag(Axes.X) && Width == 0) Width = 1;
                if (relativeSizeAxes.HasFlag(Axes.Y) && Height == 0) Height = 1;

                OnSizingChanged();
            }
        }

        private Cached<Vector2> drawSizeBacking;

        /// <summary>
        /// Absolute size of this Drawable in the <see cref="Parent"/>'s coordinate system.
        /// </summary>
        public Vector2 DrawSize => drawSizeBacking.IsValid ? drawSizeBacking : (drawSizeBacking.Value = applyRelativeAxes(RelativeSizeAxes, Size, FillMode));

        /// <summary>
        /// X component of <see cref="DrawSize"/>.
        /// </summary>
        public float DrawWidth => DrawSize.X;

        /// <summary>
        /// Y component of <see cref="DrawSize"/>.
        /// </summary>
        public float DrawHeight => DrawSize.Y;

        private MarginPadding margin;

        /// <summary>
        /// Size of an empty region around this Drawable used to manipulate
        /// layout. Does not affect <see cref="DrawSize"/> or the region of accepted input,
        /// but does affect <see cref="LayoutSize"/>.
        /// </summary>
        public MarginPadding Margin
        {
            get => margin;
            set
            {
                if (margin.Equals(value)) return;

                if (!Validation.IsFinite(value)) throw new ArgumentException($@"{nameof(Margin)} must be finite, but is {value}.");

                margin = value;

                Invalidate(Invalidation.MiscGeometry);
            }
        }

        /// <summary>
        /// Absolute size of this Drawable's layout rectangle in the <see cref="Parent"/>'s
        /// coordinate system; i.e. <see cref="DrawSize"/> with the addition of <see cref="Margin"/>.
        /// </summary>
        public Vector2 LayoutSize => DrawSize + new Vector2(margin.TotalHorizontal, margin.TotalVertical);

        /// <summary>
        /// Absolutely sized rectangle for drawing in the <see cref="Parent"/>'s coordinate system.
        /// Based on <see cref="DrawSize"/>.
        /// </summary>
        public RectangleF DrawRectangle
        {
            get
            {
                Vector2 s = DrawSize;
                return new RectangleF(0, 0, s.X, s.Y);
            }
        }

        /// <summary>
        /// Absolutely sized rectangle for layout in the <see cref="Parent"/>'s coordinate system.
        /// Based on <see cref="LayoutSize"/> and <see cref="margin"/>.
        /// </summary>
        public RectangleF LayoutRectangle
        {
            get
            {
                Vector2 s = LayoutSize;
                return new RectangleF(-margin.Left, -margin.Top, s.X, s.Y);
            }
        }

        /// <summary>
        /// Helper function for converting potentially relative coordinates in the
        /// <see cref="Parent"/>'s space to absolute coordinates based on which
        /// axes are relative. <see cref="Axes"/>
        /// </summary>
        /// <param name="relativeAxes">Describes which axes are relative.</param>
        /// <param name="v">The coordinates to convert.</param>
        /// <param name="fillMode">The <see cref="FillMode"/> to be used.</param>
        /// <returns>Absolute coordinates in <see cref="Parent"/>'s space.</returns>
        private Vector2 applyRelativeAxes(Axes relativeAxes, Vector2 v, FillMode fillMode)
        {
            if (relativeAxes != Axes.None)
            {
                Vector2 conversion = relativeToAbsoluteFactor;

                if (relativeAxes.HasFlag(Axes.X))
                    v.X *= conversion.X;
                if (relativeAxes.HasFlag(Axes.Y))
                    v.Y *= conversion.Y;

                // FillMode only makes sense if both axes are relatively sized as the general rule
                // for n-dimensional aspect preservation is to simply take the minimum or the maximum
                // scale among all active axes. For single axes the minimum / maximum is just the
                // value itself.
                if (relativeAxes == Axes.Both && fillMode != FillMode.Stretch)
                {
                    if (fillMode == FillMode.Fill)
                        v = new Vector2(Math.Max(v.X, v.Y * fillAspectRatio));
                    else if (fillMode == FillMode.Fit)
                        v = new Vector2(Math.Min(v.X, v.Y * fillAspectRatio));
                    v.Y /= fillAspectRatio;
                }
            }
            return v;
        }

        /// <summary>
        /// Conversion factor from relative to absolute coordinates in the <see cref="Parent"/>'s space.
        /// </summary>
        private Vector2 relativeToAbsoluteFactor => Parent?.RelativeToAbsoluteFactor ?? Vector2.One;

        private Axes bypassAutoSizeAxes;

        /// <summary>
        /// Controls which <see cref="Axes"/> are ignored by parent <see cref="Parent"/> automatic sizing.
        /// Most notably, <see cref="RelativePositionAxes"/> and <see cref="RelativeSizeAxes"/> do not affect
        /// automatic sizing to avoid circular size dependencies.
        /// </summary>
        public Axes BypassAutoSizeAxes
        {
            get => bypassAutoSizeAxes | relativeSizeAxes | relativePositionAxes;
            set
            {
                if (value == bypassAutoSizeAxes)
                    return;

                bypassAutoSizeAxes = value;
                Parent?.InvalidateFromChild(Invalidation.RequiredParentSizeToFit, this);
            }
        }

        /// <summary>
        /// Computes the bounding box of this drawable in its parent's space.
        /// </summary>
        public virtual RectangleF BoundingBox => ToParentSpace(LayoutRectangle).AABBFloat;

        /// <summary>
        /// Called whenever the <see cref="RelativeSizeAxes"/> of this drawable is changed, or when the <see cref="Container{T}.AutoSizeAxes"/> are changed if this drawable is a <see cref="Container{T}"/>.
        /// </summary>
        protected virtual void OnSizingChanged() { }

        #endregion

        #region Scale / Shear / Rotation

        private Vector2 scale = Vector2.One;

        /// <summary>
        /// Base relative scaling factor around <see cref="OriginPosition"/>.
        /// </summary>
        public Vector2 Scale
        {
            get => scale;
            set
            {
                if (Math.Abs(value.X) < Precision.FLOAT_EPSILON)
                    value.X = Precision.FLOAT_EPSILON;
                if (Math.Abs(value.Y) < Precision.FLOAT_EPSILON)
                    value.Y = Precision.FLOAT_EPSILON;

                if (scale == value)
                    return;

                if (!Validation.IsFinite(value)) throw new ArgumentException($@"{nameof(Scale)} must be finite, but is {value}.");

                scale = value;

                Invalidate(Invalidation.MiscGeometry);
            }
        }

        private float fillAspectRatio = 1;

        /// <summary>
        /// The desired ratio of width to height when under the effect of a non-stretching <see cref="FillMode"/>
        /// and <see cref="RelativeSizeAxes"/> being <see cref="Axes.Both"/>.
        /// </summary>
        public float FillAspectRatio
        {
            get => fillAspectRatio;
            set
            {
                if (fillAspectRatio == value) return;

                if (!Validation.IsFinite(value)) throw new ArgumentException($@"{nameof(FillAspectRatio)} must be finite, but is {value}.");
                if (value == 0) throw new ArgumentException($@"{nameof(FillAspectRatio)} must be non-zero.");

                fillAspectRatio = value;

                if (fillMode != FillMode.Stretch && RelativeSizeAxes == Axes.Both)
                    Invalidate(Invalidation.DrawSize);
            }
        }

        private FillMode fillMode;

        /// <summary>
        /// Controls the behavior of <see cref="RelativeSizeAxes"/> when it is set to <see cref="Axes.Both"/>.
        /// Otherwise, this member has no effect. By default, stretching is used, which simply scales
        /// this drawable's <see cref="Size"/> according to <see cref="Parent"/>'s <see cref="CompositeDrawable.RelativeToAbsoluteFactor"/>
        /// disregarding this drawable's <see cref="FillAspectRatio"/>. Other values of <see cref="FillMode"/> preserve <see cref="FillAspectRatio"/>.
        /// </summary>
        public FillMode FillMode
        {
            get => fillMode;
            set
            {
                if (fillMode == value) return;
                fillMode = value;

                Invalidate(Invalidation.DrawSize);
            }
        }

        /// <summary>
        /// Relative scaling factor around <see cref="OriginPosition"/>.
        /// </summary>
        protected virtual Vector2 DrawScale => Scale;

        private Vector2 shear = Vector2.Zero;

        /// <summary>
        /// Relative shearing factor. The X dimension is relative w.r.t. <see cref="Height"/>
        /// and the Y dimension relative w.r.t. <see cref="Width"/>.
        /// </summary>
        public Vector2 Shear
        {
            get => shear;
            set
            {
                if (shear == value) return;
                if (!Validation.IsFinite(value)) throw new ArgumentException($@"{nameof(Shear)} must be finite, but is {value}.");

                shear = value;

                Invalidate(Invalidation.MiscGeometry);
            }
        }

        private float rotation;

        /// <summary>
        /// Rotation in degrees around <see cref="OriginPosition"/>.
        /// </summary>
        public float Rotation
        {
            get => rotation;
            set
            {
                if (value == rotation) return;
                if (!Validation.IsFinite(value)) throw new ArgumentException($@"{nameof(Rotation)} must be finite, but is {value}.");

                rotation = value;

                Invalidate(Invalidation.MiscGeometry);
            }
        }

        #endregion

        #region Origin / Anchor

        private Anchor origin = Anchor.TopLeft;

        /// <summary>
        /// The origin of the local coordinate system of this Drawable.
        /// Can either be one of 9 relative positions (0, 0.5, and 1 in x and y)
        /// or a fixed absolute position via <see cref="OriginPosition"/>.
        /// </summary>
        public virtual Anchor Origin
        {
            get => origin;
            set
            {
                if (origin == value) return;

                if (value == 0)
                    throw new ArgumentException("Cannot set origin to 0.", nameof(value));

                origin = value;
                Invalidate(Invalidation.MiscGeometry);
            }
        }


        private Vector2 customOrigin;

        /// <summary>
        /// The origin of the local coordinate system of this Drawable
        /// in relative coordinates expressed in the coordinate system with origin at the
        /// top left corner of the <see cref="DrawRectangle"/> (not <see cref="LayoutRectangle"/>).
        /// </summary>
        public Vector2 RelativeOriginPosition
        {
            get
            {
                if (Origin == Anchor.Custom)
                    throw new InvalidOperationException(@"Can not obtain relative origin position for custom origins.");

                Vector2 result = Vector2.Zero;
                if (origin.HasFlag(Anchor.x1))
                    result.X = 0.5f;
                else if (origin.HasFlag(Anchor.x2))
                    result.X = 1;

                if (origin.HasFlag(Anchor.y1))
                    result.Y = 0.5f;
                else if (origin.HasFlag(Anchor.y2))
                    result.Y = 1;

                return result;
            }
        }

        /// <summary>
        /// The origin of the local coordinate system of this Drawable
        /// in absolute coordinates expressed in the coordinate system with origin at the
        /// top left corner of the <see cref="DrawRectangle"/> (not <see cref="LayoutRectangle"/>).
        /// </summary>
        public virtual Vector2 OriginPosition
        {
            get
            {
                Vector2 result;
                if (Origin == Anchor.Custom)
                    result = customOrigin;
                else if (Origin == Anchor.TopLeft)
                    result = Vector2.Zero;
                else
                    result = computeAnchorPosition(LayoutSize, Origin);

                return result - new Vector2(margin.Left, margin.Top);
            }

            set
            {
                if (!Validation.IsFinite(value)) throw new ArgumentException($@"{nameof(OriginPosition)} must be finite, but is {value}.");

                customOrigin = value;
                Origin = Anchor.Custom;
            }
        }


        private Anchor anchor = Anchor.TopLeft;

        /// <summary>
        /// Specifies where <see cref="Origin"/> is attached to the <see cref="Parent"/>
        /// in the coordinate system with origin at the top left corner of the
        /// <see cref="Parent"/>'s <see cref="DrawRectangle"/>.
        /// Can either be one of 9 relative positions (0, 0.5, and 1 in x and y)
        /// or a fixed absolute position via <see cref="RelativeAnchorPosition"/>.
        /// </summary>
        public Anchor Anchor
        {
            get => anchor;
            set
            {
                if (anchor == value) return;

                if (value == 0)
                    throw new ArgumentException("Cannot set anchor to 0.", nameof(value));

                anchor = value;
                Invalidate(Invalidation.MiscGeometry);
            }
        }


        private Vector2 customRelativeAnchorPosition;

        /// <summary>
        /// Specifies in relative coordinates where <see cref="Origin"/> is attached
        /// to the <see cref="Parent"/> in the coordinate system with origin at the top
        /// left corner of the <see cref="Parent"/>'s <see cref="DrawRectangle"/>, and
        /// a value of <see cref="Vector2.One"/> referring to the bottom right corner of
        /// the <see cref="Parent"/>'s <see cref="DrawRectangle"/>.
        /// </summary>
        public Vector2 RelativeAnchorPosition
        {
            get
            {
                if (Anchor == Anchor.Custom)
                    return customRelativeAnchorPosition;

                Vector2 result = Vector2.Zero;
                if (anchor.HasFlag(Anchor.x1))
                    result.X = 0.5f;
                else if (anchor.HasFlag(Anchor.x2))
                    result.X = 1;

                if (anchor.HasFlag(Anchor.y1))
                    result.Y = 0.5f;
                else if (anchor.HasFlag(Anchor.y2))
                    result.Y = 1;

                return result;
            }

            set
            {
                if (!Validation.IsFinite(value)) throw new ArgumentException($@"{nameof(RelativeAnchorPosition)} must be finite, but is {value}.");

                customRelativeAnchorPosition = value;
                Anchor = Anchor.Custom;
            }
        }

        /// <summary>
        /// Specifies in absolute coordinates where <see cref="Origin"/> is attached
        /// to the <see cref="Parent"/> in the coordinate system with origin at the top
        /// left corner of the <see cref="Parent"/>'s <see cref="DrawRectangle"/>.
        /// </summary>
        public Vector2 AnchorPosition => RelativeAnchorPosition * Parent?.ChildSize ?? Vector2.Zero;

        /// <summary>
        /// Helper function to compute an absolute position given an absolute size and
        /// a relative <see cref="Graphics.Anchor"/>.
        /// </summary>
        /// <param name="size">Absolute size</param>
        /// <param name="anchor">Relative <see cref="Graphics.Anchor"/></param>
        /// <returns>Absolute position</returns>
        private static Vector2 computeAnchorPosition(Vector2 size, Anchor anchor)
        {
            Vector2 result = Vector2.Zero;

            if (anchor.HasFlag(Anchor.x1))
                result.X = size.X / 2f;
            else if (anchor.HasFlag(Anchor.x2))
                result.X = size.X;

            if (anchor.HasFlag(Anchor.y1))
                result.Y = size.Y / 2f;
            else if (anchor.HasFlag(Anchor.y2))
                result.Y = size.Y;

            return result;
        }

        #endregion

        #region Colour / Alpha / Blending

        private ColourInfo colour = Color4.White;

        /// <summary>
        /// Colour of this <see cref="Drawable"/> in sRGB space. Can contain individual colours for all four
        /// corners of this <see cref="Drawable"/>, which are then interpolated, but can also be assigned
        /// just a single colour. Implicit casts from <see cref="SRGBColour"/> and from <see cref="Color4"/> exist.
        /// </summary>
        public ColourInfo Colour
        {
            get => colour;
            set
            {
                if (colour.Equals(value)) return;

                colour = value;

                Invalidate(Invalidation.Colour);
            }
        }

        private float alpha = 1.0f;

        /// <summary>
        /// Multiplicative alpha factor applied on top of <see cref="ColourInfo"/> and its existing
        /// alpha channel(s).
        /// </summary>
        public float Alpha
        {
            get => alpha;
            set
            {
                if (alpha == value) return;

                Invalidate(Invalidation.Colour);

                alpha = value;
            }
        }

        private const float visibility_cutoff = 0.0001f;

        /// <summary>
        /// Determines whether this Drawable is present based on its <see cref="Alpha"/> value.
        /// Can be forced always on with <see cref="AlwaysPresent"/>.
        /// </summary>
        public virtual bool IsPresent => AlwaysPresent || Alpha > visibility_cutoff && Math.Abs(Scale.X) > Precision.FLOAT_EPSILON && Math.Abs(Scale.Y) > Precision.FLOAT_EPSILON;

        private bool alwaysPresent;

        /// <summary>
        /// If true, forces <see cref="IsPresent"/> to always be true. In other words,
        /// this drawable is always considered for layout, input, and drawing, regardless
        /// of alpha value.
        /// </summary>
        public bool AlwaysPresent
        {
            get => alwaysPresent;
            set
            {
                if (alwaysPresent == value) return;

                Invalidate(Invalidation.Colour);

                alwaysPresent = value;
            }
        }

        private BlendingParameters blending;

        /// <summary>
        /// Determines how this Drawable is blended with other already drawn Drawables.
        /// Inherits the <see cref="Parent"/>'s <see cref="Blending"/> by default.
        /// </summary>
        public BlendingParameters Blending
        {
            get => blending;
            set
            {
                if (blending.Equals(value))
                    return;

                blending = value;
                Invalidate(Invalidation.Colour);
            }
        }
        #endregion

        #region Timekeeping

        private IFrameBasedClock customClock;
        private IFrameBasedClock clock;

        /// <summary>
        /// The clock of this drawable. Used for keeping track of time across
        /// frames. By default is inherited from <see cref="Parent"/>.
        /// If set, then the provided value is used as a custom clock and the
        /// <see cref="Parent"/>'s clock is ignored.
        /// </summary>
        public override IFrameBasedClock Clock
        {
            get => clock;
            set
            {
                customClock = value;
                UpdateClock(customClock);
            }
        }

        /// <summary>
        /// Updates the clock to be used. Has no effect if this drawable
        /// uses a custom clock.
        /// </summary>
        /// <param name="clock">The new clock to be used.</param>
        internal virtual void UpdateClock(IFrameBasedClock clock)
        {
            this.clock = customClock ?? clock;
            scheduler?.UpdateClock(this.clock);
        }

        /// <summary>
        /// Whether <see cref="IFrameBasedClock.ProcessFrame"/> should be automatically invoked on this <see cref="Drawable"/>'s <see cref="Clock"/>
        /// in <see cref="UpdateSubTree"/>. This should only be set to false in scenarios where the clock is updated elsewhere.
        /// </summary>
        public bool ProcessCustomClock = true;

        /// <summary>
        /// The time at which this drawable becomes valid (and is considered for drawing).
        /// </summary>
        public virtual double LifetimeStart { get; set; } = double.MinValue;

        /// <summary>
        /// The time at which this drawable is no longer valid (and is considered for disposal).
        /// </summary>
        public virtual double LifetimeEnd { get; set; } = double.MaxValue;

        /// <summary>
        /// Whether this drawable should currently be alive.
        /// This is queried by the framework to decide the <see cref="IsAlive"/> state of this drawable for the next frame.
        /// </summary>
        protected internal virtual bool ShouldBeAlive
        {
            get
            {
                if (LifetimeStart == double.MinValue && LifetimeEnd == double.MaxValue)
                    return true;

                return Time.Current >= LifetimeStart && Time.Current < LifetimeEnd;
            }
        }

        /// <summary>
        /// Whether to remove the drawable from its parent's children when it's not alive.
        /// </summary>
        public virtual bool RemoveWhenNotAlive => Parent == null || Time.Current > LifetimeStart;

        #endregion

        #region Parenting (scene graph operations, including ProxyDrawable)

        /// <summary>
        /// Retrieve the first parent in the tree which derives from <see cref="InputManager"/>.
        /// As this is performing an upward tree traversal, avoid calling every frame.
        /// </summary>
        /// <returns>The first parent <see cref="InputManager"/>.</returns>
        protected InputManager GetContainingInputManager()
        {
            Drawable search = Parent;
            while (search != null)
            {
                if (search is InputManager test) return test;

                search = search.Parent;
            }
            return null;
        }

        private CompositeDrawable parent;

        /// <summary>
        /// The parent of this drawable in the scene graph.
        /// </summary>
        public CompositeDrawable Parent
        {
            get => parent;
            internal set
            {
                if (isDisposed)
                    throw new ObjectDisposedException(ToString(), "Disposed Drawables may never get a parent and return to the scene graph.");

                if (value == null)
                    ChildID = 0;

                if (parent == value) return;

                if (value != null && parent != null)
                    throw new InvalidOperationException("May not add a drawable to multiple containers.");

                parent = value;
                Invalidate(InvalidationFromParentSize | Invalidation.Colour);

                if (parent != null)
                {
                    //we should already have a clock at this point (from our LoadRequested invocation)
                    //this just ensures we have the most recent parent clock.
                    //we may want to consider enforcing that parent.Clock == clock here.
                    UpdateClock(parent.Clock);
                }
            }
        }

        /// <summary>
        /// Refers to the original if this drawable was created via
        /// <see cref="CreateProxy"/>. Otherwise refers to this.
        /// </summary>
        internal virtual Drawable Original => this;

        /// <summary>
        /// True iff <see cref="CreateProxy"/> has been called before.
        /// </summary>
        public bool HasProxy => proxy != null;

        /// <summary>
        /// True iff this <see cref="Drawable"/> is not a proxy of any <see cref="Drawable"/>.
        /// </summary>
        public bool IsProxy => Original != this;

        private Drawable proxy;

        /// <summary>
        /// Creates a proxy drawable which can be inserted elsewhere in the scene graph.
        /// Will cause the original instance to not render itself.
        /// Creating multiple proxies is not supported and will result in an
        /// <see cref="InvalidOperationException"/>.
        /// </summary>
        public Drawable CreateProxy()
        {
            if (proxy != null)
                throw new InvalidOperationException("Multiple proxies are not supported.");
            return proxy = new ProxyDrawable(this);
        }

        /// <summary>
        /// Validates a <see cref="DrawNode"/> for use by the proxy of this <see cref="Drawable"/>.
        /// This is used exclusively by <see cref="CompositeDrawable.addFromComposite"/>, and should not be used otherwise.
        /// </summary>
        /// <param name="treeIndex">The index of the <see cref="DrawNode"/> in <see cref="drawNodes"/> which the proxy should use.</param>
        /// <param name="frame">The frame for which the <see cref="DrawNode"/> was created. This is the parameter used for validation.</param>
        internal virtual void ValidateProxyDrawNode(int treeIndex, ulong frame) => proxy.ValidateProxyDrawNode(treeIndex, frame);

        #endregion

        #region Caching & invalidation (for things too expensive to compute every frame)

        /// <summary>
        /// Was this Drawable masked away completely during the last frame?
        /// This is measured conservatively, i.e. it is only true when the Drawable was
        /// actually masked away, but it may be false, even if the Drawable was masked away.
        /// </summary>
        internal bool IsMaskedAway { get; private set; }

        private Cached<Quad> screenSpaceDrawQuadBacking;

        protected virtual Quad ComputeScreenSpaceDrawQuad() => ToScreenSpace(DrawRectangle);

        /// <summary>
        /// The screen-space quad this drawable occupies.
        /// </summary>
        public virtual Quad ScreenSpaceDrawQuad => screenSpaceDrawQuadBacking.IsValid ? screenSpaceDrawQuadBacking : (screenSpaceDrawQuadBacking.Value = ComputeScreenSpaceDrawQuad());

        private Cached<DrawInfo> drawInfoBacking;

        private DrawInfo computeDrawInfo()
        {
            DrawInfo di = Parent?.DrawInfo ?? new DrawInfo(null);

            Vector2 pos = DrawPosition + AnchorPosition;
            Vector2 drawScale = DrawScale;
            BlendingParameters localBlending = Blending;

            if (Parent != null)
            {
                pos += Parent.ChildOffset;

                if (localBlending.Mode == BlendingMode.Inherit)
                    localBlending.Mode = Parent.Blending.Mode;

                if (localBlending.RGBEquation == BlendingEquation.Inherit)
                    localBlending.RGBEquation = Parent.Blending.RGBEquation;

                if (localBlending.AlphaEquation == BlendingEquation.Inherit)
                    localBlending.AlphaEquation = Parent.Blending.AlphaEquation;
            }

            di.ApplyTransform(pos, drawScale, Rotation, Shear, OriginPosition);
            di.Blending = new BlendingInfo(localBlending);

            ColourInfo drawInfoColour = alpha != 1 ? colour.MultiplyAlpha(alpha) : colour;

            // No need for a Parent null check here, because null parents always have
            // a single colour (white).
            if (di.Colour.HasSingleColour)
                di.Colour.ApplyChild(drawInfoColour);
            else
            {
                Debug.Assert(Parent != null,
                    $"The {nameof(di)} of null parents should always have the single colour white, and therefore this branch should never be hit.");

                // Cannot use ToParentSpace here, because ToParentSpace depends on DrawInfo to be completed
                // ReSharper disable once PossibleNullReferenceException
                Quad interp = Quad.FromRectangle(DrawRectangle) * (di.Matrix * Parent.DrawInfo.MatrixInverse);
                Vector2 parentSize = Parent.DrawSize;

                interp.TopLeft = Vector2.Divide(interp.TopLeft, parentSize);
                interp.TopRight = Vector2.Divide(interp.TopRight, parentSize);
                interp.BottomLeft = Vector2.Divide(interp.BottomLeft, parentSize);
                interp.BottomRight = Vector2.Divide(interp.BottomRight, parentSize);

                di.Colour.ApplyChild(drawInfoColour, interp);
            }

            return di;
        }

        /// <summary>
        /// Contains a linear transformation, colour information, and blending information
        /// of this drawable.
        /// </summary>
        public virtual DrawInfo DrawInfo => drawInfoBacking.IsValid ? drawInfoBacking : (drawInfoBacking.Value = computeDrawInfo());


        private Cached<Vector2> requiredParentSizeToFitBacking;

        private Vector2 computeRequiredParentSizeToFit()
        {
            // Auxilary variables required for the computation
            Vector2 ap = AnchorPosition;
            Vector2 rap = RelativeAnchorPosition;

            Vector2 ratio1 = new Vector2(
                rap.X <= 0 ? 0 : 1 / rap.X,
                rap.Y <= 0 ? 0 : 1 / rap.Y);

            Vector2 ratio2 = new Vector2(
                rap.X >= 1 ? 0 : 1 / (1 - rap.X),
                rap.Y >= 1 ? 0 : 1 / (1 - rap.Y));

            RectangleF bbox = BoundingBox;

            // Compute the required size of the parent such that we fit in snugly when positioned
            // at our relative anchor in the parent.
            Vector2 topLeftOffset = ap - bbox.TopLeft;
            Vector2 topLeftSize1 = topLeftOffset * ratio1;
            Vector2 topLeftSize2 = -topLeftOffset * ratio2;

            Vector2 bottomRightOffset = ap - bbox.BottomRight;
            Vector2 bottomRightSize1 = bottomRightOffset * ratio1;
            Vector2 bottomRightSize2 = -bottomRightOffset * ratio2;

            // Expand bounds according to clipped offset
            return Vector2.ComponentMax(
                Vector2.ComponentMax(topLeftSize1, topLeftSize2),
                Vector2.ComponentMax(bottomRightSize1, bottomRightSize2));
        }

        /// <summary>
        /// Returns the size of the smallest axis aligned box in parent space which
        /// encompasses this drawable while preserving this drawable's
        /// <see cref="RelativeAnchorPosition"/>.
        /// If a component of <see cref="RelativeAnchorPosition"/> is smaller than zero
        /// or larger than one, then it is impossible to preserve <see cref="RelativeAnchorPosition"/>
        /// while fitting into the parent, and thus <see cref="RelativeAnchorPosition"/> returns
        /// zero in that dimension; i.e. we no longer fit into the parent.
        /// This behavior is prominent with non-centre and non-custom <see cref="Anchor"/> values.
        /// </summary>
        internal Vector2 RequiredParentSizeToFit => requiredParentSizeToFitBacking.IsValid ? requiredParentSizeToFitBacking : (requiredParentSizeToFitBacking.Value = computeRequiredParentSizeToFit());


        private static readonly AtomicCounter invalidation_counter = new AtomicCounter();

        // Make sure we start out with a value of 1 such that ApplyDrawNode is always called at least once
        private long invalidationID = invalidation_counter.Increment();

        /// <summary>
        /// Invalidates draw matrix and autosize caches.
        /// <para>
        /// This does not ensure that the parent containers have been updated before us, thus operations involving
        /// parent states (e.g. <see cref="DrawInfo"/>) should not be executed in an overriden implementation.
        /// </para>
        /// </summary>
        /// <returns>If the invalidate was actually necessary.</returns>
        public virtual bool Invalidate(Invalidation invalidation = Invalidation.All, Drawable source = null, bool shallPropagate = true)
        {
            if (invalidation == Invalidation.None || !IsLoaded)
                return false;

            if (shallPropagate && Parent != null && source != Parent)
                Parent.InvalidateFromChild(invalidation, this);

            bool alreadyInvalidated = true;

            // Either ScreenSize OR ScreenPosition OR Colour
            if ((invalidation & (Invalidation.DrawInfo | Invalidation.RequiredParentSizeToFit | Invalidation.Colour)) > 0)
            {
                if ((invalidation & Invalidation.RequiredParentSizeToFit) > 0)
                    alreadyInvalidated &= !requiredParentSizeToFitBacking.Invalidate();

                alreadyInvalidated &= !screenSpaceDrawQuadBacking.Invalidate();
                alreadyInvalidated &= !drawInfoBacking.Invalidate();
                alreadyInvalidated &= !drawSizeBacking.Invalidate();
            }

            if (!alreadyInvalidated || (invalidation & Invalidation.DrawNode) > 0)
                invalidationID = invalidation_counter.Increment();

            OnInvalidate?.Invoke(this);

            return !alreadyInvalidated;
        }

        public Invalidation InvalidationFromParentSize
        {
            get
            {
                Invalidation result = Invalidation.DrawInfo;
                if (RelativeSizeAxes != Axes.None)
                    result |= Invalidation.DrawSize;
                if (RelativePositionAxes != Axes.None)
                    result |= Invalidation.MiscGeometry;
                return result;
            }
        }

        #endregion

        #region DrawNode

        private readonly DrawNode[] drawNodes = new DrawNode[3];

        /// <summary>
        /// Generates the <see cref="DrawNode"/> for ourselves.
        /// </summary>
        /// <param name="frame">The frame which the <see cref="DrawNode"/> subtree should be generated for.</param>
        /// <param name="treeIndex">The index of the <see cref="DrawNode"/> to use.</param>
        /// <param name="forceNewDrawNode">Whether the creation of a new <see cref="DrawNode"/> should be forced, rather than re-using an existing <see cref="DrawNode"/>.</param>
        /// <returns>A complete and updated <see cref="DrawNode"/>, or null if the <see cref="DrawNode"/> would be invisible.</returns>
        internal virtual DrawNode GenerateDrawNodeSubtree(ulong frame, int treeIndex, bool forceNewDrawNode)
        {
            DrawNode node = drawNodes[treeIndex];
            if (node == null || forceNewDrawNode)
            {
                drawNodes[treeIndex] = node = CreateDrawNode();
                FrameStatistics.Increment(StatisticsCounterType.DrawNodeCtor);
            }

            if (invalidationID != node.InvalidationID)
            {
                ApplyDrawNode(node);
                FrameStatistics.Increment(StatisticsCounterType.DrawNodeAppl);
            }

            return node;
        }

        /// <summary>
        /// Fills a given draw node with all information required to draw this drawable.
        /// </summary>
        /// <param name="node">The node to fill with information.</param>
        protected virtual void ApplyDrawNode(DrawNode node)
        {
            node.DrawInfo = DrawInfo;
            node.InvalidationID = invalidationID;
        }

        /// <summary>
        /// Creates a draw node capable of containing all information required to draw this drawable.
        /// </summary>
        /// <returns>The created draw node.</returns>
        protected virtual DrawNode CreateDrawNode() => new DrawNode();

        #endregion

        #region DrawInfo-based coordinate system conversions

        /// <summary>
        /// Accepts a vector in local coordinates and converts it to coordinates in another Drawable's space.
        /// </summary>
        /// <param name="input">A vector in local coordinates.</param>
        /// <param name="other">The drawable in which space we want to transform the vector to.</param>
        /// <returns>The vector in other's coordinates.</returns>
        public Vector2 ToSpaceOfOtherDrawable(Vector2 input, IDrawable other)
        {
            if (other == this)
                return input;

            return Vector2Extensions.Transform(Vector2Extensions.Transform(input, DrawInfo.Matrix), other.DrawInfo.MatrixInverse);
        }

        /// <summary>
        /// Accepts a rectangle in local coordinates and converts it to coordinates in another Drawable's space.
        /// </summary>
        /// <param name="input">A rectangle in local coordinates.</param>
        /// <param name="other">The drawable in which space we want to transform the rectangle to.</param>
        /// <returns>The rectangle in other's coordinates.</returns>
        public Quad ToSpaceOfOtherDrawable(RectangleF input, IDrawable other)
        {
            if (other == this)
                return input;

            return Quad.FromRectangle(input) * (DrawInfo.Matrix * other.DrawInfo.MatrixInverse);
        }

        /// <summary>
        /// Accepts a vector in local coordinates and converts it to coordinates in Parent's space.
        /// </summary>
        /// <param name="input">A vector in local coordinates.</param>
        /// <returns>The vector in Parent's coordinates.</returns>
        public Vector2 ToParentSpace(Vector2 input) => ToSpaceOfOtherDrawable(input, Parent);

        /// <summary>
        /// Accepts a rectangle in local coordinates and converts it to a quad in Parent's space.
        /// </summary>
        /// <param name="input">A rectangle in local coordinates.</param>
        /// <returns>The quad in Parent's coordinates.</returns>
        public Quad ToParentSpace(RectangleF input) => ToSpaceOfOtherDrawable(input, Parent);

        /// <summary>
        /// Accepts a vector in local coordinates and converts it to coordinates in screen space.
        /// </summary>
        /// <param name="input">A vector in local coordinates.</param>
        /// <returns>The vector in screen coordinates.</returns>
        public Vector2 ToScreenSpace(Vector2 input)
        {
            return Vector2Extensions.Transform(input, DrawInfo.Matrix);
        }

        /// <summary>
        /// Accepts a rectangle in local coordinates and converts it to a quad in screen space.
        /// </summary>
        /// <param name="input">A rectangle in local coordinates.</param>
        /// <returns>The quad in screen coordinates.</returns>
        public Quad ToScreenSpace(RectangleF input)
        {
            return Quad.FromRectangle(input) * DrawInfo.Matrix;
        }

        /// <summary>
        /// Accepts a vector in screen coordinates and converts it to coordinates in local space.
        /// </summary>
        /// <param name="screenSpacePos">A vector in screen coordinates.</param>
        /// <returns>The vector in local coordinates.</returns>
        public Vector2 ToLocalSpace(Vector2 screenSpacePos)
        {
            return Vector2Extensions.Transform(screenSpacePos, DrawInfo.MatrixInverse);
        }

        /// <summary>
        /// Accepts a quad in screen coordinates and converts it to coordinates in local space.
        /// </summary>
        /// <param name="screenSpaceQuad">A quad in screen coordinates.</param>
        /// <returns>The quad in local coordinates.</returns>
        public Quad ToLocalSpace(Quad screenSpaceQuad)
        {
            return screenSpaceQuad * DrawInfo.MatrixInverse;
        }

        #endregion

        #region Interaction / Input

        /// <summary>
        /// Triggers <see cref="OnHover(InputState)"/> with a local version of the given <see cref="InputState"/>.
        /// </summary>
        public bool TriggerOnHover(InputState screenSpaceState) => OnHover(createCloneInParentSpace(screenSpaceState));

        /// <summary>
        /// Triggered once when this Drawable becomes hovered.
        /// </summary>
        /// <param name="state">The state at which the Drawable becomes hovered.</param>
        /// <returns>True if this Drawable would like to handle the hover. If so, then
        /// no further Drawables up the scene graph will receive hovering events. If
        /// false, however, then <see cref="OnHoverLost(InputState)"/> will still be
        /// received once hover is lost.</returns>
        protected virtual bool OnHover(InputState state) => false;

        /// <summary>
        /// Triggers <see cref="OnHoverLost(InputState)"/> with a local version of the given <see cref="InputState"/>.
        /// </summary>
        public void TriggerOnHoverLost(InputState screenSpaceState) => OnHoverLost(createCloneInParentSpace(screenSpaceState));

        /// <summary>
        /// Triggered whenever this drawable is no longer hovered.
        /// </summary>
        /// <param name="state">The state at which hover is lost.</param>
        protected virtual void OnHoverLost(InputState state)
        {
        }

        /// <summary>
        /// Triggers <see cref="OnMouseDown(InputState, MouseDownEventArgs)"/> with a local version of the given <see cref="InputState"/>.
        /// </summary>
        public bool TriggerOnMouseDown(InputState screenSpaceState = null, MouseDownEventArgs args = null) => OnMouseDown(createCloneInParentSpace(screenSpaceState), args);

        /// <summary>
        /// Triggered whenever a mouse button is pressed on top of this Drawable.
        /// </summary>
        /// <param name="state">The state after the press.</param>
        /// <param name="args">Specific arguments for mouse down event.</param>
        /// <returns>True if this Drawable handled the event. If false, then the event
        /// is propagated up the scene graph to the next eligible Drawable.</returns>
        protected virtual bool OnMouseDown(InputState state, MouseDownEventArgs args) => false;

        /// <summary>
        /// Triggers <see cref="OnMouseUp(InputState, MouseUpEventArgs)"/> with a local version of the given <see cref="InputState"/>.
        /// </summary>
        public bool TriggerOnMouseUp(InputState screenSpaceState = null, MouseUpEventArgs args = null) => OnMouseUp(createCloneInParentSpace(screenSpaceState), args);

        /// <summary>
        /// Triggered whenever a mouse button is released on top of this Drawable.
        /// </summary>
        /// <param name="state">The state after the release.</param>
        /// <param name="args">Specific arguments for mouse up event.</param>
        /// <returns>True if this Drawable handled the event. If false, then the event
        /// is propagated up the scene graph to the next eligible Drawable.</returns>
        protected virtual bool OnMouseUp(InputState state, MouseUpEventArgs args) => false;

        /// <summary>
        /// Triggers <see cref="OnClick(InputState)"/> with a local version of the given <see cref="InputState"/>.
        /// </summary>
        public bool TriggerOnClick(InputState screenSpaceState = null) => OnClick(createCloneInParentSpace(screenSpaceState));

        /// <summary>
        /// Triggered whenever a mouse click occurs on top of this Drawable.
        /// </summary>
        /// <param name="state">The state after the click.</param>
        /// <returns>True if this Drawable handled the event. If false, then the event
        /// is propagated up the scene graph to the next eligible Drawable.</returns>
        protected virtual bool OnClick(InputState state) => false;

        /// <summary>
        /// Triggers <see cref="OnMouseDown(InputState, MouseDownEventArgs)"/> with a local version of the given <see cref="InputState"/>.
        /// </summary>
        public bool TriggerOnDoubleClick(InputState screenSpaceState) => OnDoubleClick(createCloneInParentSpace(screenSpaceState));

        /// <summary>
        /// Triggered whenever a mouse double click occurs on top of this Drawable.
        /// </summary>
        /// <param name="state">The state after the double click.</param>
        /// <returns>True if this Drawable handled the event. If false, then the event
        /// is propagated up the scene graph to the next eligible Drawable.</returns>
        protected virtual bool OnDoubleClick(InputState state) => false;

        /// <summary>
        /// Triggers <see cref="OnDragStart(InputState)"/> with a local version of the given <see cref="InputState"/>.
        /// </summary>
        public bool TriggerOnDragStart(InputState screenSpaceState) => OnDragStart(createCloneInParentSpace(screenSpaceState));

        /// <summary>
        /// Triggered whenever this Drawable is initially dragged by a held mouse click
        /// and subsequent movement.
        /// </summary>
        /// <param name="state">The state after the mouse was moved.</param>
        /// <returns>True if this Drawable accepts being dragged. If so, then future
        /// <see cref="OnDrag(InputState)"/> and <see cref="OnDragEnd(InputState)"/>
        /// events will be received. Otherwise, the event is propagated up the scene
        /// graph to the next eligible Drawable.</returns>
        protected virtual bool OnDragStart(InputState state) => false;

        /// <summary>
        /// Triggers <see cref="OnDrag(InputState)"/> with a local version of the given <see cref="InputState"/>.
        /// </summary>
        public bool TriggerOnDrag(InputState screenSpaceState) => OnDrag(createCloneInParentSpace(screenSpaceState));

        /// <summary>
        /// Triggered whenever the mouse is moved while dragging.
        /// Only is received if a drag was previously initiated by returning true
        /// from <see cref="OnDragStart(InputState)"/>.
        /// </summary>
        /// <param name="state">The state after the mouse was moved.</param>
        /// <returns>Currently unused.</returns>
        protected virtual bool OnDrag(InputState state) => false;

        /// <summary>
        /// Triggers <see cref="OnDragEnd(InputState)"/> with a local version of the given <see cref="InputState"/>.
        /// </summary>
        public bool TriggerOnDragEnd(InputState screenSpaceState) => OnDragEnd(createCloneInParentSpace(screenSpaceState));

        /// <summary>
        /// Triggered whenever a drag ended. Only is received if a drag was previously
        /// initiated by returning true from <see cref="OnDragStart(InputState)"/>.
        /// </summary>
        /// <param name="state">The state after the drag ended.</param>
        /// <returns>Currently unused.</returns>
        protected virtual bool OnDragEnd(InputState state) => false;

        /// <summary>
        /// Triggers <see cref="OnScroll(InputState)"/> with a local version of the given <see cref="InputState"/>.
        /// </summary>
        public bool TriggerOnScroll(InputState screenSpaceState) => OnScroll(createCloneInParentSpace(screenSpaceState));

        /// <summary>
        /// Triggered whenever the mouse scrolled over this Drawable.
        /// </summary>
        /// <param name="state">The state after scrolling happened.</param>
        /// <returns>True if this Drawable handled the event. If false, then the event
        /// is propagated up the scene graph to the next eligible Drawable.</returns>
        protected virtual bool OnScroll(InputState state) => false;

        /// <summary>
        /// Triggers <see cref="OnFocus(InputState)"/> with a local version of the given <see cref="InputState"/>
        /// </summary>
        /// <param name="screenSpaceState">The input state.</param>
        public void TriggerOnFocus(InputState screenSpaceState = null) => OnFocus(createCloneInParentSpace(screenSpaceState));

        /// <summary>
        /// Triggered whenever this Drawable gains focus.
        /// Focused Drawables receive keyboard input before all other Drawables,
        /// and thus handle it first.
        /// </summary>
        /// <param name="state">The state after focus when focus can be gained.</param>
        protected virtual void OnFocus(InputState state)
        {
        }

        /// <summary>
        /// Triggers <see cref="OnFocusLost(InputState)"/> with a local version of the given <see cref="InputState"/>
        /// </summary>
        /// <param name="screenSpaceState">The input state.</param>
        public void TriggerOnFocusLost(InputState screenSpaceState = null) => OnFocusLost(createCloneInParentSpace(screenSpaceState));

        /// <summary>
        /// Triggered whenever this Drawable lost focus.
        /// </summary>
        /// <param name="state">The state after focus was lost.</param>
        protected virtual void OnFocusLost(InputState state)
        {
        }

        /// <summary>
        /// Triggers <see cref="OnKeyDown(InputState, KeyDownEventArgs)"/> with a local version of the given <see cref="InputState"/>.
        /// </summary>
        public bool TriggerOnKeyDown(InputState screenSpaceState, KeyDownEventArgs args) => OnKeyDown(createCloneInParentSpace(screenSpaceState), args);

        /// <summary>
        /// Triggered whenever a key was pressed.
        /// </summary>
        /// <param name="state">The state after the key was pressed.</param>
        /// <param name="args">Specific arguments for key down event.</param>
        /// <returns>True if this Drawable handled the event. If false, then the event
        /// is propagated up the scene graph to the next eligible Drawable.</returns>
        protected virtual bool OnKeyDown(InputState state, KeyDownEventArgs args) => false;

        /// <summary>
        /// Triggers <see cref="OnKeyUp(InputState, KeyUpEventArgs)"/> with a local version of the given <see cref="InputState"/>.
        /// </summary>
        public bool TriggerOnKeyUp(InputState screenSpaceState, KeyUpEventArgs args) => OnKeyUp(createCloneInParentSpace(screenSpaceState), args);

        /// <summary>
        /// Triggered whenever a key was released.
        /// </summary>
        /// <param name="state">The state after the key was released.</param>
        /// <param name="args">Specific arguments for key up event.</param>
        /// <returns>True if this Drawable handled the event. If false, then the event
        /// is propagated up the scene graph to the next eligible Drawable.</returns>
        protected virtual bool OnKeyUp(InputState state, KeyUpEventArgs args) => false;

        /// <summary>
        /// Triggers <see cref="OnJoystickPress(InputState, JoystickEventArgs)"/> with a local version of the given <see cref="InputState"/>.
        /// </summary>
        public bool TriggerOnJoystickPress(InputState screenspaceState, JoystickEventArgs args) => OnJoystickPress(createCloneInParentSpace(screenspaceState), args);

        /// <summary>
        /// Triggered whenever a joystick button was pressed.
        /// </summary>
        /// <param name="state">The state after the button was pressed.</param>
        /// <param name="args">Specific arguments for the press event.</param>
        /// <returns>True if this Drawable handled the event. If false, then the event
        /// is propagated up the scene graph to the next eligible Drawable.</returns>
        protected virtual bool OnJoystickPress(InputState state, JoystickEventArgs args) => false;

        /// <summary>
        /// Triggers <see cref="OnJoystickRelease(InputState, JoystickEventArgs)"/> with a local version of the given <see cref="InputState"/>.
        /// </summary>
        public bool TriggerOnJoystickRelease(InputState screenSpaceState, JoystickEventArgs args) => OnJoystickRelease(createCloneInParentSpace(screenSpaceState), args);

        /// <summary>
        /// Triggered whenever a joystick button was released.
        /// </summary>
        /// <param name="state">The state after the button was released.</param>
        /// <param name="args">Specific arguments for the release event.</param>
        /// <returns>True if this Drawable handled the event. If false, then the event
        /// is propagated up the scene graph to the next eligible Drawable.</returns>
        protected virtual bool OnJoystickRelease(InputState state, JoystickEventArgs args) => false;

        /// <summary>
        /// Triggers <see cref="OnMouseMove(InputState)"/> with a local version of the given <see cref="InputState"/>.
        /// </summary>
        public bool TriggerOnMouseMove(InputState screenSpaceState) => OnMouseMove(createCloneInParentSpace(screenSpaceState));

        /// <summary>
        /// Triggered whenever the mouse moved over this Drawable.
        /// </summary>
        /// <param name="state">The state after the mouse moved.</param>
        /// <returns>True if this Drawable handled the event. If false, then the event
        /// is propagated up the scene graph to the next eligible Drawable.</returns>
        protected virtual bool OnMouseMove(InputState state) => false;

        private readonly bool handleKeyboardInput, handleMouseInput;

        /// <summary>
        /// Whether this <see cref="Drawable"/> handles keyboard input.
        /// This value is true by default if any keyboard related "On-" input methods are overridden.
        /// </summary>
        public virtual bool HandleKeyboardInput => handleKeyboardInput;

        /// <summary>
        /// Whether this <see cref="Drawable"/> handles mouse input.
        /// This value is true by default if any mouse related "On-" input methods are overridden.
        /// </summary>
        public virtual bool HandleMouseInput => handleMouseInput;

        /// <summary>
        /// Nested class which is used for caching <see cref="HandleKeyboardInput"/>, <see cref="HandleMouseInput"/> values obtained via reflection.
        /// </summary>
        private static class HandleInputCache
        {
            private static readonly ConcurrentDictionary<Type, bool> mouse_cached_values = new ConcurrentDictionary<Type, bool>();
            private static readonly ConcurrentDictionary<Type, bool> keyboard_cached_values = new ConcurrentDictionary<Type, bool>();

            private static readonly string[] mouse_input_methods = {
                nameof(OnHover),
                nameof(OnHoverLost),
                nameof(OnMouseDown),
                nameof(OnMouseUp),
                nameof(OnClick),
                nameof(OnDoubleClick),
                nameof(OnDragStart),
                nameof(OnDrag),
                nameof(OnDragEnd),
                nameof(OnScroll),
                nameof(OnFocus),
                nameof(OnFocusLost),
                nameof(OnMouseMove)
            };

            private static readonly string[] keyboard_input_methods = {
                nameof(OnFocus),
                nameof(OnFocusLost),
                nameof(OnKeyDown),
                nameof(OnKeyUp),
                nameof(OnJoystickPress),
                nameof(OnJoystickRelease)
            };

            public static bool HandleKeyboardInput(Drawable drawable) => get(drawable, keyboard_cached_values, keyboard_input_methods);

            public static bool HandleMouseInput(Drawable drawable) => get(drawable, mouse_cached_values, mouse_input_methods);

            private static bool get(Drawable drawable, ConcurrentDictionary<Type, bool> cache, string[] inputMethods)
            {
                var type = drawable.GetType();
                if (cache.TryGetValue(type, out var value))
                    return value;

                foreach (var inputMethod in inputMethods)
                {
                    // check for any input method overrides which are at a higher level than drawable.
                    var method = type.GetMethod(inputMethod, BindingFlags.Instance | BindingFlags.NonPublic);

                    Debug.Assert(method != null);

                    // ReSharper disable once PossibleNullReferenceException
                    if (method.DeclaringType != typeof(Drawable))
                    {
                        cache.TryAdd(type, true);
                        return true;
                    }
                }

                cache.TryAdd(type, false);
                return false;
            }
        }

        /// <summary>
        /// Check whether we have active focus.
        /// </summary>
        public bool HasFocus { get; internal set; }

        /// <summary>
        /// If true, we are eagerly requesting focus. If nothing else above us has (or is requesting focus) we will get it.
        /// </summary>
        public virtual bool RequestsFocus => false;

        /// <summary>
        /// If true, we will gain focus (receiving priority on keybaord input) (and receive an <see cref="OnFocus"/> event) on returning true in <see cref="OnClick(InputState)"/>.
        /// </summary>
        public virtual bool AcceptsFocus => false;

        /// <summary>
        /// Whether this Drawable is currently hovered over.
        /// </summary>
        public bool IsHovered { get; internal set; }

        /// <summary>
        /// Whether this Drawable is currently being dragged.
        /// </summary>
        public bool IsDragged { get; internal set; }

        /// <summary>
        /// Determines whether this drawable receives mouse input when the mouse is at the
        /// given screen-space position.
        /// </summary>
        /// <param name="screenSpacePos">The screen-space position where input could be received.</param>
        /// <returns>True iff input is received at the given screen-space position.</returns>
        public virtual bool ReceiveMouseInputAt(Vector2 screenSpacePos) => Contains(screenSpacePos);

        /// <summary>
        /// Computes whether a given screen-space position is contained within this drawable.
        /// Mouse input events are only received when this function is true, or when the drawable
        /// is in focus.
        /// </summary>
        /// <param name="screenSpacePos">The screen space position to be checked against this drawable.</param>
        public virtual bool Contains(Vector2 screenSpacePos) => DrawRectangle.Contains(ToLocalSpace(screenSpacePos));

        /// <summary>
        /// Whether this Drawable can keyboard receive input, taking into account all optimizations and masking.
        /// </summary>
        public bool CanReceiveKeyboardInput => HandleKeyboardInput && IsPresent && !IsMaskedAway;

        /// <summary>
        /// Whether this Drawable can mouse receive input, taking into account all optimizations and masking.
        /// </summary>
        public bool CanReceiveMouseInput => HandleMouseInput && IsPresent && !IsMaskedAway;

        /// <summary>
        /// Creates a new InputState with mouse coodinates converted to the coordinate space of our parent.
        /// </summary>
        /// <param name="screenSpaceState">The screen-space input state to be cloned and transformed.</param>
        /// <returns>The cloned and transformed state.</returns>
        private InputState createCloneInParentSpace(InputState screenSpaceState)
        {
            if (screenSpaceState == null) return null;

            var clone = screenSpaceState.Clone();
            clone.Mouse = new LocalMouseState(screenSpaceState.Mouse.NativeState, this);
            return clone;
        }

        /// <summary>
        /// This method is responsible for building a queue of Drawables to receive keyboard input
        /// in reverse order. This method is overridden by <see cref="T:Container"/> to be called on all
        /// children such that the entire scene graph is covered.
        /// </summary>
        /// <param name="queue">The input queue to be built.</param>
        /// <param name="allowBlocking">Whether blocking at <see cref="PassThroughInputManager"/>s should be allowed.</param>
        /// <returns>Whether we have added ourself to the queue.</returns>
        internal virtual bool BuildKeyboardInputQueue(List<Drawable> queue, bool allowBlocking = true)
        {
            if (!CanReceiveKeyboardInput)
                return false;

            queue.Add(this);
            return true;
        }

        /// <summary>
        /// This method is responsible for building a queue of Drawables to receive mouse input
        /// in reverse order. This method is overridden by <see cref="T:Container"/> to be called on all
        /// children such that the entire scene graph is covered.
        /// </summary>
        /// <param name="screenSpaceMousePos">The current position of the mouse cursor in screen space.</param>
        /// <param name="queue">The input queue to be built.</param>
        /// <returns>Whether we have added ourself to the queue.</returns>
        internal virtual bool BuildMouseInputQueue(Vector2 screenSpaceMousePos, List<Drawable> queue)
        {
            if (!CanReceiveMouseInput || !ReceiveMouseInputAt(screenSpaceMousePos))
                return false;

            queue.Add(this);
            return true;
        }

        private struct LocalMouseState : IMouseState
        {
            public IMouseState NativeState { get; private set; }

            private readonly Drawable us;

            public LocalMouseState(IMouseState state, Drawable us)
            {
                NativeState = state;
                this.us = us;
            }

            public Vector2 Delta => Position - LastPosition;

            public Vector2 Position
            {
                get => us.Parent?.ToLocalSpace(NativeState.Position) ?? NativeState.Position;
                set => throw new NotImplementedException();
            }

            public bool IsPositionValid
            {
                get => NativeState.IsPositionValid;
                set => throw new NotImplementedException();
            }

            public Vector2 LastPosition
            {
                get => us.Parent?.ToLocalSpace(NativeState.LastPosition) ?? NativeState.LastPosition;
                set => throw new NotImplementedException();
            }

            public Vector2? PositionMouseDown
            {
                get => NativeState.PositionMouseDown == null ? null : us.Parent?.ToLocalSpace(NativeState.PositionMouseDown.Value) ?? NativeState.PositionMouseDown;
                set => throw new NotImplementedException();
            }

            public Vector2 Scroll
            {
                get => NativeState.Scroll;
                set => throw new NotSupportedException();
            }

            public Vector2 LastScroll
            {
                get => NativeState.LastScroll;
                set => throw new NotSupportedException();
            }

            public Vector2 ScrollDelta => NativeState.ScrollDelta;

            public bool HasPreciseScroll
            {
                get => NativeState.HasPreciseScroll;
                set => NativeState.HasPreciseScroll = value;
            }

            public ButtonStates<MouseButton> Buttons => NativeState.Buttons;

            public bool HasMainButtonPressed => NativeState.HasMainButtonPressed;

            public bool HasAnyButtonPressed => NativeState.HasAnyButtonPressed;

            public IMouseState Clone()
            {
                var cloned = (LocalMouseState)MemberwiseClone();
                cloned.NativeState = NativeState.Clone();
                return cloned;
            }

            public bool IsPressed(MouseButton button)
            {
                return NativeState.IsPressed(button);
            }

            public void SetPressed(MouseButton button, bool pressed)
            {
                NativeState.SetPressed(button, pressed);
            }
        }

        #endregion

        #region Transforms

        protected internal ScheduledDelegate Schedule(Action action) => Scheduler.AddDelayed(action, TransformDelay);

        /// <summary>
        /// Make this drawable automatically clean itself up after all transforms have finished playing.
        /// Can be delayed using Delay().
        /// </summary>
        public void Expire(bool calculateLifetimeStart = false)
        {
            if (clock == null)
            {
                LifetimeEnd = double.MinValue;
                return;
            }

            LifetimeEnd = LatestTransformEndTime;

            if (calculateLifetimeStart)
            {
                double min = double.MaxValue;
                foreach (Transform t in Transforms)
                    if (t.StartTime < min) min = t.StartTime;
                LifetimeStart = min < int.MaxValue ? min : int.MinValue;
            }
        }

        /// <summary>
        /// Hide sprite instantly.
        /// </summary>
        public virtual void Hide() => this.FadeOut();

        /// <summary>
        /// Show sprite instantly.
        /// </summary>
        public virtual void Show() => this.FadeIn();

        #endregion

        #region Effects

        /// <summary>
        /// Returns the drawable created by applying the given effect to this drawable. This method may add this drawable to a container.
        /// If this drawable should be the child of another container, make sure to add the created drawable to the container instead of this drawable.
        /// </summary>
        /// <typeparam name="T">The type of the drawable that results from applying the given effect.</typeparam>
        /// <param name="effect">The effect to apply to this drawable.</param>
        /// <param name="initializationAction">The action that should get called to initialize the created drawable before it is returned.</param>
        /// <returns>The drawable created by applying the given effect to this drawable.</returns>
        public T WithEffect<T>(IEffect<T> effect, Action<T> initializationAction = null) where T : Drawable
        {
            var result = effect.ApplyTo(this);
            initializationAction?.Invoke(result);
            return result;
        }

        #endregion

        /// <summary>
        /// A name used to identify this Drawable internally.
        /// </summary>
        public string Name = string.Empty;

        public override string ToString()
        {
            string shortClass = GetType().ReadableName();

            if (!string.IsNullOrEmpty(Name))
                shortClass = $@"{Name} ({shortClass})";

            if (parent == null)
                return shortClass;

            return $@"{shortClass} ({DrawPosition.X:#,0},{DrawPosition.Y:#,0}) {DrawSize.X:#,0}x{DrawSize.Y:#,0}";
        }
    }

    /// <summary>
    /// Specifies which type of properties are being invalidated.
    /// </summary>
    [Flags]
    public enum Invalidation
    {
        /// <summary>
        /// <see cref="Drawable.DrawInfo"/> has changed. No change to <see cref="Drawable.RequiredParentSizeToFit"/> or <see cref="Drawable.DrawSize"/>
        /// is assumed unless indicated by additional flags.
        /// </summary>
        DrawInfo = 1 << 0,
        /// <summary>
        /// <see cref="Drawable.DrawSize"/> has changed.
        /// </summary>
        DrawSize = 1 << 1,
        /// <summary>
        /// Captures all other geometry changes than <see cref="Drawable.DrawSize"/>, such as
        /// <see cref="Drawable.Rotation"/>, <see cref="Drawable.Shear"/>, and <see cref="Drawable.DrawPosition"/>.
        /// </summary>
        MiscGeometry = 1 << 2,
        /// <summary>
        /// <see cref="Drawable.Colour"/> or <see cref="Drawable.IsPresent"/> has changed.
        /// </summary>
        Colour = 1 << 3,
        /// <summary>
        /// <see cref="Drawable.ApplyDrawNode(Graphics.DrawNode)"/> has to be invoked on all old draw nodes.
        /// </summary>
        DrawNode = 1 << 4,

        /// <summary>
        /// No invalidation.
        /// </summary>
        None = 0,
        /// <summary>
        /// <see cref="Drawable.RequiredParentSizeToFit"/> has to be recomputed.
        /// </summary>
        RequiredParentSizeToFit = MiscGeometry | DrawSize,
        /// <summary>
        /// All possible things are affected.
        /// </summary>
        All = DrawNode | RequiredParentSizeToFit | Colour | DrawInfo,
    }

    /// <summary>
    /// General enum to specify an "anchor" or "origin" point from the standard 9 points on a rectangle.
    /// x and y counterparts can be accessed using bitwise flags.
    /// </summary>
    [Flags]
    public enum Anchor
    {
        TopLeft = y0 | x0,
        TopCentre = y0 | x1,
        TopRight = y0 | x2,

        CentreLeft = y1 | x0,
        Centre = y1 | x1,
        CentreRight = y1 | x2,

        BottomLeft = y2 | x0,
        BottomCentre = y2 | x1,
        BottomRight = y2 | x2,

        /// <summary>
        /// The vertical counterpart is at "Top" position.
        /// </summary>
        y0 = 1 << 0,

        /// <summary>
        /// The vertical counterpart is at "Centre" position.
        /// </summary>
        y1 = 1 << 1,

        /// <summary>
        /// The vertical counterpart is at "Bottom" position.
        /// </summary>
        y2 = 1 << 2,

        /// <summary>
        /// The horizontal counterpart is at "Left" position.
        /// </summary>
        x0 = 1 << 3,

        /// <summary>
        /// The horizontal counterpart is at "Centre" position.
        /// </summary>
        x1 = 1 << 4,

        /// <summary>
        /// The horizontal counterpart is at "Right" position.
        /// </summary>
        x2 = 1 << 5,

        /// <summary>
        /// The user is manually updating the outcome, so we shouldn't.
        /// </summary>
        Custom = 1 << 6,
    }

    [Flags]
    public enum Axes
    {
        None = 0,

        X = 1 << 0,
        Y = 1 << 1,

        Both = X | Y,
    }

    public enum Direction
    {
        Horizontal,
        Vertical,
    }

    public enum RotationDirection
    {
        Clockwise,
        CounterClockwise,
    }

    /// <summary>
    /// Possible states of a <see cref="Drawable"/> within the loading pipeline.
    /// </summary>
    public enum LoadState
    {
        /// <summary>
        /// Not loaded, and no load has been initiated yet.
        /// </summary>
        NotLoaded,
        /// <summary>
        /// Currently loading (possibly and usually on a background
        /// thread via <see cref="Drawable.LoadAsync(Game,IFrameBasedClock,IReadOnlyDependencyContainer,CancellationToken,Action)"/>).
        /// </summary>
        Loading,
        /// <summary>
        /// Loading is complete, but has not yet been finalized on the update thread
        /// (<see cref="Drawable.LoadComplete"/> has not been called yet, which
        /// always runs on the update thread and requires <see cref="Drawable.IsAlive"/>).
        /// </summary>
        Ready,
        /// <summary>
        /// Loading is fully completed and the Drawable is now part of the scene graph.
        /// </summary>
        Loaded
    }

    /// <summary>
    /// Controls the behavior of <see cref="Drawable.RelativeSizeAxes"/> when it is set to <see cref="Axes.Both"/>.
    /// </summary>
    public enum FillMode
    {
        /// <summary>
        /// Completely fill the parent with a relative size of 1 at the cost of stretching the aspect ratio (default).
        /// </summary>
        Stretch,
        /// <summary>
        /// Always maintains aspect ratio while filling the portion of the parent's size denoted by the relative size.
        /// A relative size of 1 results in completely filling the parent by scaling the smaller axis of the drawable to fill the parent.
        /// </summary>
        Fill,
        /// <summary>
        /// Always maintains aspect ratio while fitting into the portion of the parent's size denoted by the relative size.
        /// A relative size of 1 results in fitting exactly into the parent by scaling the larger axis of the drawable to fit into the parent.
        /// </summary>
        Fit,
    }
}<|MERGE_RESOLUTION|>--- conflicted
+++ resolved
@@ -140,15 +140,8 @@
         /// Loads this Drawable asynchronously.
         /// </summary>
         /// <param name="game">The game to load this Drawable on.</param>
-<<<<<<< HEAD
         /// <param name="clock">The clock to be applied on load.</param>
         /// <param name="dependencies">The source for DI lookups.</param>
-=======
-        /// <param name="target">
-        /// The target this Drawable may eventually be loaded into.
-        /// The <see cref="IFrameBasedClock"/> and dependencies via <see cref="IReadOnlyDependencyContainer"/> are inherited from the <see cref="target"/>.
-        /// </param>
->>>>>>> ffcb54ca
         /// <param name="cancellation">A cancellation token.</param>
         /// <param name="onLoaded">Callback to be invoked on the update thread after loading is complete.</param>
         /// <returns>The task which is used for loading and callbacks.</returns>

﻿// Copyright (c) ppy Pty Ltd <contact@ppy.sh>. Licensed under the MIT Licence.
// See the LICENCE file in the repository root for full licence text.

using System;
using System.Collections.Generic;
using System.Diagnostics;
using System.Drawing;
using System.Globalization;
using System.IO;
using System.Linq;
using System.Runtime;
using System.Runtime.ExceptionServices;
using System.Runtime.InteropServices;
using System.Threading;
using System.Threading.Tasks;
using osuTK;
using osuTK.Graphics;
using osuTK.Graphics.ES30;
using osuTK.Input;
using osu.Framework.Allocation;
using osu.Framework.Bindables;
using osu.Framework.Configuration;
using osu.Framework.Development;
using osu.Framework.Extensions.IEnumerableExtensions;
using osu.Framework.Graphics;
using osu.Framework.Graphics.Containers;
using osu.Framework.Graphics.OpenGL;
using osu.Framework.Input;
using osu.Framework.Input.Bindings;
using osu.Framework.Input.Handlers;
using osu.Framework.Logging;
using osu.Framework.Statistics;
using osu.Framework.Threading;
using osu.Framework.Timing;
using SixLabors.ImageSharp;
using SixLabors.ImageSharp.Advanced;
using SixLabors.ImageSharp.PixelFormats;
using SixLabors.ImageSharp.Processing;
using osu.Framework.Graphics.Textures;
using osu.Framework.Graphics.Video;
using osu.Framework.IO.Stores;
using SixLabors.Memory;

namespace osu.Framework.Platform
{
    public abstract class GameHost : IIpcHost, IDisposable
    {
        public IWindow Window { get; protected set; }

        protected FrameworkDebugConfigManager DebugConfig { get; private set; }

        protected FrameworkConfigManager Config { get; private set; }

        /// <summary>
        /// Whether the <see cref="IWindow"/> is active (in the foreground).
        /// </summary>
        public readonly IBindable<bool> IsActive = new Bindable<bool>(true);

        public bool IsPrimaryInstance { get; protected set; } = true;

        /// <summary>
        /// Invoked when the game window is activated. Always invoked from the update thread.
        /// </summary>
        public event Action Activated;

        /// <summary>
        /// Invoked when the game window is deactivated. Always invoked from the update thread.
        /// </summary>
        public event Action Deactivated;

        public event Func<bool> Exiting;

        public event Action Exited;

        /// <summary>
        /// An unhandled exception was thrown. Return true to ignore and continue running.
        /// </summary>
        public event Func<Exception, bool> ExceptionThrown;

        public event Action<IpcMessage> MessageReceived;

        /// <summary>
        /// Whether the on screen keyboard covers a portion of the game window when presented to the user.
        /// </summary>
        public virtual bool OnScreenKeyboardOverlapsGameWindow => false;

        /// <summary>
        /// Whether this host can exit (mobile platforms, for instance, do not support exiting the app).
        /// </summary>
        public virtual bool CanExit => true;

        /// <summary>
        /// Whether memory constraints should be considered before performance concerns.
        /// </summary>
        protected virtual bool LimitedMemoryEnvironment => false;

        protected void OnMessageReceived(IpcMessage message) => MessageReceived?.Invoke(message);

        public virtual Task SendMessageAsync(IpcMessage message) => throw new NotSupportedException("This platform does not implement IPC.");

        /// <summary>
        /// Requests that a file be opened externally with an associated application, if available.
        /// </summary>
        /// <param name="filename">The absolute path to the file which should be opened.</param>
        public abstract void OpenFileExternally(string filename);

        /// <summary>
        /// Requests that a URL be opened externally in a web browser, if available.
        /// </summary>
        /// <param name="url">The URL of the page which should be opened.</param>
        public abstract void OpenUrlExternally(string url);

        public virtual Clipboard GetClipboard() => null;

        protected abstract Storage GetStorage(string baseName);

        public Storage Storage { get; protected set; }

        /// <summary>
        /// If caps-lock is enabled on the system, false if not overwritten by a subclass
        /// </summary>
        public virtual bool CapsLockEnabled => false;

        private readonly List<GameThread> threads = new List<GameThread>();

        public IEnumerable<GameThread> Threads => threads;

        /// <summary>
        /// Register a thread to be monitored and tracked by this <see cref="GameHost"/>
        /// </summary>
        /// <param name="thread">The thread.</param>
        public void RegisterThread(GameThread thread)
        {
            threads.Add(thread);
            thread.IsActive.BindTo(IsActive);
            thread.UnhandledException = unhandledExceptionHandler;
            thread.Monitor.EnablePerformanceProfiling = performanceLogging.Value;
        }

        /// <summary>
        /// Unregister a previously registered thread.<see cref="GameHost"/>
        /// </summary>
        /// <param name="thread">The thread.</param>
        public void UnregisterThread(GameThread thread)
        {
            if (!threads.Remove(thread))
                return;

            IsActive.UnbindFrom(thread.IsActive);
            thread.UnhandledException = null;
        }

        public GameThread DrawThread;
        public GameThread UpdateThread;
        public InputThread InputThread;
        public AudioThread AudioThread;

        private double maximumUpdateHz;

        public double MaximumUpdateHz
        {
            get => maximumUpdateHz;
            set => UpdateThread.ActiveHz = maximumUpdateHz = value;
        }

        private double maximumDrawHz;

        public double MaximumDrawHz
        {
            get => maximumDrawHz;
            set => DrawThread.ActiveHz = maximumDrawHz = value;
        }

        public double MaximumInactiveHz
        {
            get => DrawThread.InactiveHz;
            set
            {
                DrawThread.InactiveHz = value;
                UpdateThread.InactiveHz = value;
            }
        }

        private PerformanceMonitor inputMonitor => InputThread.Monitor;
        private PerformanceMonitor drawMonitor => DrawThread.Monitor;

        private readonly Lazy<string> fullPathBacking = new Lazy<string>(RuntimeInfo.GetFrameworkAssemblyPath);

        public string FullPath => fullPathBacking.Value;

        protected string Name { get; }

        public DependencyContainer Dependencies { get; } = new DependencyContainer();

        private Toolkit toolkit;

        private readonly ToolkitOptions toolkitOptions;

        protected GameHost(string gameName = @"", ToolkitOptions toolkitOptions = default)
        {
            this.toolkitOptions = toolkitOptions;
            Name = gameName;
        }

        /// <summary>
        /// Performs a GC collection and frees all framework caches.
        /// This is a blocking call and should not be invoked during periods of user activity unless memory is critical.
        /// </summary>
        public void Collect()
        {
            SixLabors.ImageSharp.Configuration.Default.MemoryAllocator.ReleaseRetainedResources();
            GC.Collect();
        }

        private void unhandledExceptionHandler(object sender, UnhandledExceptionEventArgs args)
        {
            var exception = (Exception)args.ExceptionObject;
            exception.Data["unhandled"] = "unhandled";
            handleException(exception);
        }

        private void unobservedExceptionHandler(object sender, UnobservedTaskExceptionEventArgs args)
        {
            args.Exception.Data["unhandled"] = "unobserved";
            handleException(args.Exception);
        }

        private void handleException(Exception exception)
        {
            if (ExceptionThrown?.Invoke(exception) != true)
            {
                AppDomain.CurrentDomain.UnhandledException -= unhandledExceptionHandler;

                var captured = ExceptionDispatchInfo.Capture(exception);

                //we want to throw this exception on the input thread to interrupt window and also headless execution.
                InputThread.Scheduler.Add(() => { captured.Throw(); });
            }

            Logger.Error(exception, $"An {exception.Data["unhandled"]} error has occurred.", recursive: true);
        }

        protected virtual void OnActivated() => UpdateThread.Scheduler.Add(() => Activated?.Invoke());

        protected virtual void OnDeactivated() => UpdateThread.Scheduler.Add(() => Deactivated?.Invoke());

        /// <returns>true to cancel</returns>
        protected virtual bool OnExitRequested()
        {
            if (ExecutionState <= ExecutionState.Stopping) return false;

            bool? response = null;

            UpdateThread.Scheduler.Add(delegate { response = Exiting?.Invoke() == true; });

            //wait for a potentially blocking response
            while (!response.HasValue)
                Thread.Sleep(1);

            if (response ?? false)
                return true;

            Exit();
            return false;
        }

        protected virtual void OnExited()
        {
            Exited?.Invoke();
        }

        protected TripleBuffer<DrawNode> DrawRoots = new TripleBuffer<DrawNode>();

        protected virtual void UpdateInitialize()
        {
            //this was added due to the dependency on GLWrapper.MaxTextureSize begin initialised.
            DrawThread.WaitUntilInitialized();
        }

        protected Container Root;

        private ulong frameCount;

        protected virtual void UpdateFrame()
        {
            if (Root == null) return;

            frameCount++;

            if (Window == null)
            {
                var windowedSize = Config.Get<Size>(FrameworkSetting.WindowedSize);
                Root.Size = new Vector2(windowedSize.Width, windowedSize.Height);
            }
            else if (Window.WindowState != WindowState.Minimized)
                Root.Size = new Vector2(Window.ClientSize.Width, Window.ClientSize.Height);

            // Ensure we maintain a valid size for any children immediately scaling by the window size
            Root.Size = Vector2.ComponentMax(Vector2.One, Root.Size);

            Root.UpdateSubTree();
            Root.UpdateSubTreeMasking(Root, Root.ScreenSpaceDrawQuad.AABBFloat);

            using (var buffer = DrawRoots.Get(UsageType.Write))
                buffer.Object = Root.GenerateDrawNodeSubtree(frameCount, buffer.Index, false);
        }

        protected virtual void DrawInitialize()
        {
            Window.MakeCurrent();
            GLWrapper.Initialize(this);

            setVSyncMode();

            GLWrapper.Reset(new Vector2(Window.ClientSize.Width, Window.ClientSize.Height));
        }

        private long lastDrawFrameId;

        protected virtual void DrawFrame()
        {
            if (Root == null)
                return;

            while (ExecutionState > ExecutionState.Stopping)
            {
                using (var buffer = DrawRoots.Get(UsageType.Read))
                {
                    if (buffer?.Object == null || buffer.FrameId == lastDrawFrameId)
                    {
                        using (drawMonitor.BeginCollecting(PerformanceCollectionType.Sleep))
                            Thread.Sleep(1);
                        continue;
                    }

                    using (drawMonitor.BeginCollecting(PerformanceCollectionType.GLReset))
                        GLWrapper.Reset(new Vector2(Window.ClientSize.Width, Window.ClientSize.Height));

                    if (!bypassFrontToBackPass.Value)
                    {
                        var depthValue = new DepthValue();

                        GLWrapper.PushDepthInfo(DepthInfo.Default);

                        // Front pass
                        buffer.Object.DrawOpaqueInteriorSubTree(depthValue, null);

                        GLWrapper.PopDepthInfo();

                        // The back pass doesn't write depth, but needs to depth test properly
                        GLWrapper.PushDepthInfo(new DepthInfo(true, false));
                    }
                    else
                    {
                        // Disable depth testing
                        GLWrapper.PushDepthInfo(new DepthInfo());
                    }

                    // Back pass
                    buffer.Object.Draw(null);

                    GLWrapper.PopDepthInfo();

                    lastDrawFrameId = buffer.FrameId;
                    break;
                }
            }

            GLWrapper.FlushCurrentBatch();

            using (drawMonitor.BeginCollecting(PerformanceCollectionType.SwapBuffer))
            {
                Window.SwapBuffers();

                if (Window.VSync == VSyncMode.On)
                    // without glFinish, vsync is basically unplayable due to the extra latency introduced.
                    // we will likely want to give the user control over this in the future as an advanced setting.
                    GL.Finish();
            }
        }

        /// <summary>
        /// Takes a screenshot of the game. The returned <see cref="Image{TPixel}"/> must be disposed by the caller when applicable.
        /// </summary>
        /// <returns>The screenshot as an <see cref="Image{TPixel}"/>.</returns>
        public async Task<Image<Rgba32>> TakeScreenshotAsync()
        {
            if (Window == null) throw new InvalidOperationException($"{nameof(Window)} has not been set!");

            using (var completionEvent = new ManualResetEventSlim(false))
            {
                var image = new Image<Rgba32>(Window.ClientSize.Width, Window.ClientSize.Height);

                DrawThread.Scheduler.Add(() =>
                {
                    if (GraphicsContext.CurrentContext == null)
                        throw new GraphicsContextMissingException();

                    GL.ReadPixels(0, 0, image.Width, image.Height, PixelFormat.Rgba, PixelType.UnsignedByte, ref MemoryMarshal.GetReference(image.GetPixelSpan()));

                    // ReSharper disable once AccessToDisposedClosure
                    completionEvent.Set();
                });

                // this is required as attempting to use a TaskCompletionSource blocks the thread calling SetResult on some configurations.
                await Task.Run(completionEvent.Wait);

                image.Mutate(c => c.Flip(FlipMode.Vertical));

                return image;
            }
        }

        public ExecutionState ExecutionState { get; private set; }

        /// <summary>
        /// Schedules the game to exit in the next frame.
        /// </summary>
        public void Exit() => PerformExit(false);

        /// <summary>
        /// Schedules the game to exit in the next frame (or immediately if <paramref name="immediately"/> is true).
        /// </summary>
        /// <param name="immediately">If true, exits the game immediately.  If false (default), schedules the game to exit in the next frame.</param>
        protected virtual void PerformExit(bool immediately)
        {
            if (immediately)
                exit();
            else
            {
                ExecutionState = ExecutionState.Stopping;
                InputThread.Scheduler.Add(exit, false);
            }
        }

        /// <summary>
        /// Exits the game. This must always be called from <see cref="InputThread"/>.
        /// </summary>
        private void exit()
        {
            // exit() may be called without having been scheduled from Exit(), so ensure the correct exiting state
            ExecutionState = ExecutionState.Stopping;
            Window?.Close();
            stopAllThreads();
            ExecutionState = ExecutionState.Stopped;
            stoppedEvent.Set();
        }

        public void Run(Game game)
        {
            GCSettings.LatencyMode = GCLatencyMode.SustainedLowLatency;

            if (LimitedMemoryEnvironment)
            {
                // recommended middle-ground https://github.com/SixLabors/docs/blob/master/articles/ImageSharp/MemoryManagement.md#working-in-memory-constrained-environments
                SixLabors.ImageSharp.Configuration.Default.MemoryAllocator = ArrayPoolMemoryAllocator.CreateWithModeratePooling();
            }

            DebugUtils.HostAssembly = game.GetType().Assembly;

            if (ExecutionState != ExecutionState.Idle)
                throw new InvalidOperationException("A game that has already been run cannot be restarted.");

            try
            {
                SetupToolkit();

                AppDomain.CurrentDomain.UnhandledException += unhandledExceptionHandler;
                TaskScheduler.UnobservedTaskException += unobservedExceptionHandler;

                RegisterThread(DrawThread = new DrawThread(DrawFrame)
                {
                    OnThreadStart = DrawInitialize,
                });

                RegisterThread(UpdateThread = new UpdateThread(UpdateFrame)
                {
                    OnThreadStart = UpdateInitialize,
                    Monitor = { HandleGC = true },
                });

                RegisterThread(InputThread = new InputThread());
                RegisterThread(AudioThread = new AudioThread());

                Trace.Listeners.Clear();
                Trace.Listeners.Add(new ThrowingTraceListener());

                var assembly = DebugUtils.GetEntryAssembly();
                string assemblyPath = DebugUtils.GetEntryPath();

                Logger.GameIdentifier = Name;
                Logger.VersionIdentifier = assembly.GetName().Version.ToString();

                if (assemblyPath != null)
                    Environment.CurrentDirectory = assemblyPath;

                Dependencies.CacheAs(this);
                Dependencies.CacheAs(Storage = GetStorage(Name));

                SetupForRun();

                ExecutionState = ExecutionState.Running;

                SetupConfig(game.GetFrameworkConfigDefaults());

                if (Window != null)
                {
                    Window.SetupWindow(Config);
                    Window.Title = $@"osu!framework (running ""{Name}"")";

                    IsActive.BindTo(Window.IsActive);
                }

                resetInputHandlers();

                foreach (var t in threads)
                    t.Start();

                DrawThread.WaitUntilInitialized();
                bootstrapSceneGraph(game);

                frameSyncMode.TriggerChange();
                ignoredInputHandlers.TriggerChange();

                IsActive.BindValueChanged(active =>
                {
                    if (active.NewValue)
                        OnActivated();
                    else
                        OnDeactivated();
                }, true);

                try
                {
                    if (Window != null)
                    {
                        Window.KeyDown += window_KeyDown;

                        Window.ExitRequested += OnExitRequested;
                        Window.Exited += OnExited;

                        Window.UpdateFrame += delegate
                        {
                            inputPerformanceCollectionPeriod?.Dispose();
                            InputThread.RunUpdate();
                            inputPerformanceCollectionPeriod = inputMonitor.BeginCollecting(PerformanceCollectionType.WndProc);
                        };

                        Window.Closed += delegate
                        {
                            //we need to ensure all threads have stopped before the window is closed (mainly the draw thread
                            //to avoid GL operations running post-cleanup).
                            stopAllThreads();
                        };

                        Window.Run();
                    }
                    else
                    {
                        while (ExecutionState != ExecutionState.Stopped)
                            InputThread.RunUpdate();
                    }
                }
                catch (OutOfMemoryException)
                {
                }
            }
            finally
            {
                // Close the window and stop all threads
                PerformExit(true);
            }
        }

        /// <summary>
        /// Prepare this game host for <see cref="Run"/>.
        /// <remarks>
        /// <see cref="Storage"/> is available here.
        /// </remarks>
        /// </summary>
        protected virtual void SetupForRun()
        {
            Logger.Storage = Storage.GetStorageForDirectory("logs");
        }

        protected virtual void SetupToolkit()
        {
            toolkit = toolkitOptions != null ? Toolkit.Init(toolkitOptions) : Toolkit.Init();
        }

        private void resetInputHandlers()
        {
            if (AvailableInputHandlers != null)
            {
                foreach (var h in AvailableInputHandlers)
                    h.Dispose();
            }

            AvailableInputHandlers = CreateAvailableInputHandlers();

            foreach (var handler in AvailableInputHandlers)
            {
                if (!handler.Initialize(this))
                {
                    handler.Enabled.Value = false;
                    break;
                }

                (handler as IHasCursorSensitivity)?.Sensitivity.BindTo(cursorSensitivity);
            }
        }

        /// <summary>
        /// The clock which is to be used by the scene graph (will be assigned to <see cref="Root"/>).
        /// </summary>
        protected virtual IFrameBasedClock SceneGraphClock => UpdateThread.Clock;

        private void bootstrapSceneGraph(Game game)
        {
            var root = game.CreateUserInputManager();
            root.Child = new PlatformActionContainer
            {
                Child = new FrameworkActionContainer
                {
                    Child = new SafeAreaDefiningContainer
                    {
                        RelativeSizeAxes = Axes.Both,
                        Child = game
                    }
                }
            };

            Dependencies.Cache(root);
            Dependencies.CacheAs(game);

            game.SetHost(this);

            root.Load(SceneGraphClock, Dependencies);

            //publish bootstrapped scene graph to all threads.
            Root = root;
        }

        private const int thread_join_timeout = 30000;

        private void stopAllThreads()
        {
            threads.ForEach(t => t.Exit());
            threads.Where(t => t.Running).ForEach(t =>
            {
                if (!t.Thread.Join(thread_join_timeout))
                    Logger.Log($"Thread {t.Name} failed to exit in allocated time ({thread_join_timeout}ms).", LoggingTarget.Runtime, LogLevel.Important);
            });

            // as the input thread isn't actually handled by a thread, the above join does not necessarily mean it has been completed to an exiting state.
            while (!InputThread.Exited)
                InputThread.RunUpdate();
        }

        private void window_KeyDown(object sender, KeyboardKeyEventArgs e)
        {
            if (!e.Control)
                return;

            switch (e.Key)
            {
                case Key.F7:
                    var nextMode = frameSyncMode.Value + 1;
                    if (nextMode > FrameSync.Unlimited)
                        nextMode = FrameSync.VSync;
                    frameSyncMode.Value = nextMode;
                    break;
            }
        }

        private InvokeOnDisposal inputPerformanceCollectionPeriod;

        private Bindable<bool> bypassFrontToBackPass;

        private Bindable<FrameSync> frameSyncMode;

        private Bindable<string> ignoredInputHandlers;

        private Bindable<double> cursorSensitivity;
        private readonly Bindable<bool> performanceLogging = new Bindable<bool>();

        private Bindable<WindowMode> windowMode;

        private Bindable<string> threadLocale;

        protected virtual void SetupConfig(IDictionary<FrameworkSetting, object> gameDefaults)
        {
            var hostDefaults = new Dictionary<FrameworkSetting, object>
            {
                { FrameworkSetting.WindowMode, Window?.DefaultWindowMode ?? WindowMode.Windowed }
            };

            // merge defaults provided by game into host defaults.
            if (gameDefaults != null)
            {
                foreach (var d in gameDefaults)
                    hostDefaults[d.Key] = d.Value;
            }

            Dependencies.Cache(DebugConfig = new FrameworkDebugConfigManager());
            Dependencies.Cache(Config = new FrameworkConfigManager(Storage, hostDefaults));

            windowMode = Config.GetBindable<WindowMode>(FrameworkSetting.WindowMode);
            windowMode.BindValueChanged(mode =>
            {
                if (Window == null)
                    return;

                if (!Window.SupportedWindowModes.Contains(mode.NewValue))
                    windowMode.Value = Window.DefaultWindowMode;
            }, true);

            frameSyncMode = Config.GetBindable<FrameSync>(FrameworkSetting.FrameSync);
            frameSyncMode.ValueChanged += e =>
            {
                if (Window == null)
                    return;

                float refreshRate = Window.CurrentDisplay?.RefreshRate ?? 0;
                // For invalid refresh rates let's assume 60 Hz as it is most common.
                if (refreshRate <= 0)
                    refreshRate = 60;

                float drawLimiter = refreshRate;
                float updateLimiter = drawLimiter * 2;

                setVSyncMode();

                switch (e.NewValue)
                {
                    case FrameSync.VSync:
                        drawLimiter = int.MaxValue;
                        updateLimiter *= 2;
                        break;

                    case FrameSync.Limit2x:
                        drawLimiter *= 2;
                        updateLimiter *= 2;
                        break;

                    case FrameSync.Limit4x:
                        drawLimiter *= 4;
                        updateLimiter *= 4;
                        break;

                    case FrameSync.Limit8x:
                        drawLimiter *= 8;
                        updateLimiter *= 8;
                        break;

                    case FrameSync.Unlimited:
                        drawLimiter = updateLimiter = int.MaxValue;
                        break;
                }

                if (DrawThread != null) DrawThread.ActiveHz = drawLimiter;
                if (UpdateThread != null) UpdateThread.ActiveHz = updateLimiter;
            };

            ignoredInputHandlers = Config.GetBindable<string>(FrameworkSetting.IgnoredInputHandlers);
            ignoredInputHandlers.ValueChanged += e =>
            {
                var configIgnores = e.NewValue.Split(' ').Where(s => !string.IsNullOrWhiteSpace(s));

                // for now, we always want at least one handler disabled (don't want raw and non-raw mouse at once).
                // Todo: We renamed OpenTK to osuTK, the second condition can be removed after some time has passed
                bool restoreDefaults = !configIgnores.Any() || e.NewValue.Contains("OpenTK");

                if (restoreDefaults)
                {
                    resetInputHandlers();
                    ignoredInputHandlers.Value = string.Join(" ", AvailableInputHandlers.Where(h => !h.Enabled.Value).Select(h => h.ToString()));
                }
                else
                {
                    foreach (var handler in AvailableInputHandlers)
                    {
                        var handlerType = handler.ToString();
                        handler.Enabled.Value = configIgnores.All(ch => ch != handlerType);
                    }
                }
            };

            cursorSensitivity = Config.GetBindable<double>(FrameworkSetting.CursorSensitivity);

            DebugConfig.BindWith(DebugSetting.PerformanceLogging, performanceLogging);
            performanceLogging.BindValueChanged(logging =>
            {
                threads.ForEach(t => t.Monitor.EnablePerformanceProfiling = logging.NewValue);
                DebugUtils.LogPerformanceIssues = logging.NewValue;
            }, true);

            bypassFrontToBackPass = DebugConfig.GetBindable<bool>(DebugSetting.BypassFrontToBackPass);

            threadLocale = Config.GetBindable<string>(FrameworkSetting.Locale);
            threadLocale.BindValueChanged(locale =>
            {
                var culture = CultureInfo.GetCultures(CultureTypes.AllCultures).FirstOrDefault(c => c.Name.Equals(locale.NewValue, StringComparison.OrdinalIgnoreCase)) ?? CultureInfo.InvariantCulture;

                CultureInfo.DefaultThreadCurrentCulture = culture;
                CultureInfo.DefaultThreadCurrentUICulture = culture;

                foreach (var t in threads)
                {
                    t.Scheduler.Add(() =>
                    {
                        t.Thread.CurrentCulture = culture;
                        t.Thread.CurrentUICulture = culture;
                    });
                }
            }, true);
        }

        private void setVSyncMode()
        {
            if (Window == null) return;

            DrawThread.Scheduler.Add(() => Window.VSync = frameSyncMode.Value == FrameSync.VSync ? VSyncMode.On : VSyncMode.Off);
        }

        protected abstract IEnumerable<InputHandler> CreateAvailableInputHandlers();

        public IEnumerable<InputHandler> AvailableInputHandlers { get; private set; }

        public abstract ITextInputSource GetTextInput();

        #region IDisposable Support

        private bool isDisposed;

        private readonly ManualResetEventSlim stoppedEvent = new ManualResetEventSlim(false);

        protected virtual void Dispose(bool disposing)
        {
            if (isDisposed)
                return;

            isDisposed = true;

            if (ExecutionState > ExecutionState.Stopping)
                throw new InvalidOperationException($"{nameof(Exit)} must be called before the {nameof(GameHost)} is disposed.");

            // Delay disposal until the game has exited
            stoppedEvent.Wait();

            AppDomain.CurrentDomain.UnhandledException -= unhandledExceptionHandler;
            TaskScheduler.UnobservedTaskException -= unobservedExceptionHandler;

            Root?.Dispose();
            Root = null;

            stoppedEvent.Dispose();

            Config?.Dispose();
            DebugConfig?.Dispose();

            Window?.Dispose();

            toolkit?.Dispose();

            Logger.Flush();
        }

        ~GameHost()
        {
            Dispose(false);
        }

        public void Dispose()
        {
            Dispose(true);
            GC.SuppressFinalize(this);
        }

        #endregion

        /// <summary>
        /// Defines the platform-specific key bindings that will be used by <see cref="PlatformActionContainer"/>.
        /// Should be overridden per-platform to provide native key bindings.
        /// </summary>
        public virtual IEnumerable<KeyBinding> PlatformKeyBindings => new[]
        {
            new KeyBinding(new KeyCombination(InputKey.Control, InputKey.X), new PlatformAction(PlatformActionType.Cut)),
            new KeyBinding(new KeyCombination(InputKey.Control, InputKey.C), new PlatformAction(PlatformActionType.Copy)),
            new KeyBinding(new KeyCombination(InputKey.Control, InputKey.V), new PlatformAction(PlatformActionType.Paste)),
            new KeyBinding(new KeyCombination(InputKey.Control, InputKey.A), new PlatformAction(PlatformActionType.SelectAll)),
            new KeyBinding(InputKey.Left, new PlatformAction(PlatformActionType.CharPrevious, PlatformActionMethod.Move)),
            new KeyBinding(InputKey.Right, new PlatformAction(PlatformActionType.CharNext, PlatformActionMethod.Move)),
            new KeyBinding(InputKey.BackSpace, new PlatformAction(PlatformActionType.CharPrevious, PlatformActionMethod.Delete)),
            new KeyBinding(InputKey.Delete, new PlatformAction(PlatformActionType.CharNext, PlatformActionMethod.Delete)),
            new KeyBinding(new KeyCombination(InputKey.Shift, InputKey.Left), new PlatformAction(PlatformActionType.CharPrevious, PlatformActionMethod.Select)),
            new KeyBinding(new KeyCombination(InputKey.Shift, InputKey.Right), new PlatformAction(PlatformActionType.CharNext, PlatformActionMethod.Select)),
            new KeyBinding(new KeyCombination(InputKey.Shift, InputKey.BackSpace), new PlatformAction(PlatformActionType.CharPrevious, PlatformActionMethod.Delete)),
            new KeyBinding(new KeyCombination(InputKey.Control, InputKey.Left), new PlatformAction(PlatformActionType.WordPrevious, PlatformActionMethod.Move)),
            new KeyBinding(new KeyCombination(InputKey.Control, InputKey.Right), new PlatformAction(PlatformActionType.WordNext, PlatformActionMethod.Move)),
            new KeyBinding(new KeyCombination(InputKey.Control, InputKey.BackSpace), new PlatformAction(PlatformActionType.WordPrevious, PlatformActionMethod.Delete)),
            new KeyBinding(new KeyCombination(InputKey.Control, InputKey.Delete), new PlatformAction(PlatformActionType.WordNext, PlatformActionMethod.Delete)),
            new KeyBinding(new KeyCombination(InputKey.Control, InputKey.Shift, InputKey.Left), new PlatformAction(PlatformActionType.WordPrevious, PlatformActionMethod.Select)),
            new KeyBinding(new KeyCombination(InputKey.Control, InputKey.Shift, InputKey.Right), new PlatformAction(PlatformActionType.WordNext, PlatformActionMethod.Select)),
            new KeyBinding(InputKey.Home, new PlatformAction(PlatformActionType.LineStart, PlatformActionMethod.Move)),
            new KeyBinding(InputKey.End, new PlatformAction(PlatformActionType.LineEnd, PlatformActionMethod.Move)),
<<<<<<< HEAD
            new KeyBinding(new KeyCombination(new[] { InputKey.Shift, InputKey.Home }), new PlatformAction(PlatformActionType.LineStart, PlatformActionMethod.Select)),
            new KeyBinding(new KeyCombination(new[] { InputKey.Shift, InputKey.End }), new PlatformAction(PlatformActionType.LineEnd, PlatformActionMethod.Select)),
            new KeyBinding(new KeyCombination(new[] { InputKey.Control, InputKey.PageUp }), new PlatformAction(PlatformActionType.DocumentPrevious)),
            new KeyBinding(new KeyCombination(new[] { InputKey.Control, InputKey.PageDown }), new PlatformAction(PlatformActionType.DocumentNext)),
            new KeyBinding(new KeyCombination(new[] { InputKey.Control, InputKey.Tab }), new PlatformAction(PlatformActionType.DocumentNext)),
            new KeyBinding(new KeyCombination(new[] { InputKey.Control, InputKey.Shift, InputKey.Tab }), new PlatformAction(PlatformActionType.DocumentPrevious)),
            new KeyBinding(InputKey.Home, new PlatformAction(PlatformActionType.ListStart, PlatformActionMethod.Move)),
            new KeyBinding(InputKey.End, new PlatformAction(PlatformActionType.ListEnd, PlatformActionMethod.Move))
=======
            new KeyBinding(new KeyCombination(InputKey.Shift, InputKey.Home), new PlatformAction(PlatformActionType.LineStart, PlatformActionMethod.Select)),
            new KeyBinding(new KeyCombination(InputKey.Shift, InputKey.End), new PlatformAction(PlatformActionType.LineEnd, PlatformActionMethod.Select)),
            new KeyBinding(new KeyCombination(InputKey.Control, InputKey.PageUp), new PlatformAction(PlatformActionType.DocumentPrevious)),
            new KeyBinding(new KeyCombination(InputKey.Control, InputKey.PageDown), new PlatformAction(PlatformActionType.DocumentNext)),
            new KeyBinding(new KeyCombination(InputKey.Control, InputKey.Tab), new PlatformAction(PlatformActionType.DocumentNext)),
            new KeyBinding(new KeyCombination(InputKey.Control, InputKey.Shift, InputKey.Tab), new PlatformAction(PlatformActionType.DocumentPrevious)),
>>>>>>> a4f83086
        };

        /// <summary>
        /// Create a texture loader store based on an underlying data store.
        /// </summary>
        /// <param name="underlyingStore">The underlying provider of texture data (in arbitrary image formats).</param>
        /// <returns>A texture loader store.</returns>
        public virtual IResourceStore<TextureUpload> CreateTextureLoaderStore(IResourceStore<byte[]> underlyingStore)
            => new TextureLoaderStore(underlyingStore);

        /// <summary>
        /// Create a <see cref="VideoDecoder"/> with the given stream. May be overridden by platforms that require a different
        /// decoder implementation.
        /// </summary>
        /// <param name="stream">The <see cref="Stream"/> to decode.</param>
        /// <param name="scheduler">The <see cref="Scheduler"/> to use when scheduling tasks from the decoder thread.</param>
        /// <returns>An instance of <see cref="VideoDecoder"/> initialised with the given stream.</returns>
        public virtual VideoDecoder CreateVideoDecoder(Stream stream, Scheduler scheduler) => new VideoDecoder(stream, scheduler);
    }

    /// <summary>
    /// The game's execution states. All of these states can only be present once per <see cref="GameHost"/>.
    /// Note: The order of values in this enum matters.
    /// </summary>
    public enum ExecutionState
    {
        /// <summary>
        /// <see cref="GameHost.Run"/> has not been invoked yet.
        /// </summary>
        Idle = 0,

        /// <summary>
        /// The game's execution has completely stopped.
        /// </summary>
        Stopped = 1,

        /// <summary>
        /// The user has invoked <see cref="GameHost.Exit"/>, or the window has been called.
        /// The game is currently awaiting to stop all execution on the correct thread.
        /// </summary>
        Stopping = 2,

        /// <summary>
        /// <see cref="GameHost.Run"/> has been invoked.
        /// </summary>
        Running = 3
    }
}<|MERGE_RESOLUTION|>--- conflicted
+++ resolved
@@ -904,23 +904,14 @@
             new KeyBinding(new KeyCombination(InputKey.Control, InputKey.Shift, InputKey.Right), new PlatformAction(PlatformActionType.WordNext, PlatformActionMethod.Select)),
             new KeyBinding(InputKey.Home, new PlatformAction(PlatformActionType.LineStart, PlatformActionMethod.Move)),
             new KeyBinding(InputKey.End, new PlatformAction(PlatformActionType.LineEnd, PlatformActionMethod.Move)),
-<<<<<<< HEAD
-            new KeyBinding(new KeyCombination(new[] { InputKey.Shift, InputKey.Home }), new PlatformAction(PlatformActionType.LineStart, PlatformActionMethod.Select)),
-            new KeyBinding(new KeyCombination(new[] { InputKey.Shift, InputKey.End }), new PlatformAction(PlatformActionType.LineEnd, PlatformActionMethod.Select)),
-            new KeyBinding(new KeyCombination(new[] { InputKey.Control, InputKey.PageUp }), new PlatformAction(PlatformActionType.DocumentPrevious)),
-            new KeyBinding(new KeyCombination(new[] { InputKey.Control, InputKey.PageDown }), new PlatformAction(PlatformActionType.DocumentNext)),
-            new KeyBinding(new KeyCombination(new[] { InputKey.Control, InputKey.Tab }), new PlatformAction(PlatformActionType.DocumentNext)),
-            new KeyBinding(new KeyCombination(new[] { InputKey.Control, InputKey.Shift, InputKey.Tab }), new PlatformAction(PlatformActionType.DocumentPrevious)),
-            new KeyBinding(InputKey.Home, new PlatformAction(PlatformActionType.ListStart, PlatformActionMethod.Move)),
-            new KeyBinding(InputKey.End, new PlatformAction(PlatformActionType.ListEnd, PlatformActionMethod.Move))
-=======
             new KeyBinding(new KeyCombination(InputKey.Shift, InputKey.Home), new PlatformAction(PlatformActionType.LineStart, PlatformActionMethod.Select)),
             new KeyBinding(new KeyCombination(InputKey.Shift, InputKey.End), new PlatformAction(PlatformActionType.LineEnd, PlatformActionMethod.Select)),
             new KeyBinding(new KeyCombination(InputKey.Control, InputKey.PageUp), new PlatformAction(PlatformActionType.DocumentPrevious)),
             new KeyBinding(new KeyCombination(InputKey.Control, InputKey.PageDown), new PlatformAction(PlatformActionType.DocumentNext)),
             new KeyBinding(new KeyCombination(InputKey.Control, InputKey.Tab), new PlatformAction(PlatformActionType.DocumentNext)),
             new KeyBinding(new KeyCombination(InputKey.Control, InputKey.Shift, InputKey.Tab), new PlatformAction(PlatformActionType.DocumentPrevious)),
->>>>>>> a4f83086
+            new KeyBinding(InputKey.Home, new PlatformAction(PlatformActionType.ListStart, PlatformActionMethod.Move)),
+            new KeyBinding(InputKey.End, new PlatformAction(PlatformActionType.ListEnd, PlatformActionMethod.Move))
         };
 
         /// <summary>

﻿//Copyright (c) 2007-2016 ppy Pty Ltd <contact@ppy.sh>.
//Licensed under the MIT Licence - https://raw.githubusercontent.com/ppy/osu-framework/master/LICENCE

using System;
using System.Collections.Generic;
using System.Diagnostics;
using System.Linq;
using System.Text;

namespace osu.Framework.Lists
{
    public class LifetimeList<T> : SortedList<T> where T : IHasLifetime
    {
        public delegate void ElementChangedHandler(T element);

        private double lastTime;

        public LifetimeList(IComparer<T> comparer)
            : base(comparer)
        {
        }

        public IEnumerable<T> Current
        {
            get
            {
                for (int i = 0; i < Count; i++)
                {
                    if (this[i].IsAlive)
                        yield return base[i];
                }
            }
        }

        public IEnumerable<T> Update(double time)
        {
<<<<<<< HEAD
            List<T> removedObjects = new List<T>();

=======
>>>>>>> 67306495
            for (int i = 0; i < Count; i++)
            {
                var obj = this[i];
                bool isAlive = obj.IsAlive;
<<<<<<< HEAD

                if (lifeStatus[i] == isAlive)
                    continue;
=======
>>>>>>> 67306495

                if (isAlive)
                {
<<<<<<< HEAD
                    if (obj.RemoveWhenNotAlive)
                    {
                        RemoveAt(i--);
                        removedObjects.Add(obj);
                        removed = true;
                    }
                }
                else if (obj.LoadRequired)
                    obj.Load();

                if (!removed)
                    lifeStatus[i] = isAlive;
=======
                    if (!obj.IsLoaded)
                        obj.Load();
                }
                else if (this[i].RemoveWhenNotAlive)
                    RemoveAt(i--);
>>>>>>> 67306495
            }

            lastTime = time;

            return removedObjects;
        }

        public override int Add(T item)
        {
            if (item.IsAlive && !item.IsLoaded)
                item.Load();

            return base.Add(item);
        }

        internal void RemoveAll(Predicate<T> match)
        {
            base.RemoveAll(match);
        }
    }
}
<|MERGE_RESOLUTION|>--- conflicted
+++ resolved
@@ -1,95 +1,71 @@
-﻿//Copyright (c) 2007-2016 ppy Pty Ltd <contact@ppy.sh>.
-//Licensed under the MIT Licence - https://raw.githubusercontent.com/ppy/osu-framework/master/LICENCE
-
-using System;
-using System.Collections.Generic;
-using System.Diagnostics;
-using System.Linq;
-using System.Text;
-
-namespace osu.Framework.Lists
-{
-    public class LifetimeList<T> : SortedList<T> where T : IHasLifetime
-    {
-        public delegate void ElementChangedHandler(T element);
-
-        private double lastTime;
-
-        public LifetimeList(IComparer<T> comparer)
-            : base(comparer)
-        {
-        }
-
-        public IEnumerable<T> Current
-        {
-            get
-            {
-                for (int i = 0; i < Count; i++)
-                {
-                    if (this[i].IsAlive)
-                        yield return base[i];
-                }
-            }
-        }
-
-        public IEnumerable<T> Update(double time)
-        {
-<<<<<<< HEAD
-            List<T> removedObjects = new List<T>();
-
-=======
->>>>>>> 67306495
-            for (int i = 0; i < Count; i++)
-            {
-                var obj = this[i];
-                bool isAlive = obj.IsAlive;
-<<<<<<< HEAD
-
-                if (lifeStatus[i] == isAlive)
-                    continue;
-=======
->>>>>>> 67306495
-
-                if (isAlive)
-                {
-<<<<<<< HEAD
-                    if (obj.RemoveWhenNotAlive)
-                    {
-                        RemoveAt(i--);
-                        removedObjects.Add(obj);
-                        removed = true;
-                    }
-                }
-                else if (obj.LoadRequired)
-                    obj.Load();
-
-                if (!removed)
-                    lifeStatus[i] = isAlive;
-=======
-                    if (!obj.IsLoaded)
-                        obj.Load();
-                }
-                else if (this[i].RemoveWhenNotAlive)
-                    RemoveAt(i--);
->>>>>>> 67306495
-            }
-
-            lastTime = time;
-
-            return removedObjects;
-        }
-
-        public override int Add(T item)
-        {
-            if (item.IsAlive && !item.IsLoaded)
-                item.Load();
-
-            return base.Add(item);
-        }
-
-        internal void RemoveAll(Predicate<T> match)
-        {
-            base.RemoveAll(match);
-        }
-    }
-}
+﻿//Copyright (c) 2007-2016 ppy Pty Ltd <contact@ppy.sh>.
+//Licensed under the MIT Licence - https://raw.githubusercontent.com/ppy/osu-framework/master/LICENCE
+
+using System;
+using System.Collections.Generic;
+using System.Diagnostics;
+using System.Linq;
+using System.Text;
+
+namespace osu.Framework.Lists
+{
+    public class LifetimeList<T> : SortedList<T> where T : IHasLifetime
+    {
+        public delegate void ElementChangedHandler(T element);
+
+        private double lastTime;
+
+        public LifetimeList(IComparer<T> comparer)
+            : base(comparer)
+        {
+        }
+
+        public IEnumerable<T> Current
+        {
+            get
+            {
+                for (int i = 0; i < Count; i++)
+                {
+                    if (this[i].IsAlive)
+                        yield return base[i];
+                }
+            }
+        }
+
+        public List<T> Update(double time)
+        {
+            List<T> becameDead = new List<T>();
+
+            for (int i = 0; i < Count; i++)
+            {
+                var obj = this[i];
+                bool isAlive = obj.IsAlive;
+
+                if (isAlive)
+                {
+                    if (!obj.IsLoaded)
+                        obj.Load();
+                }
+                else
+                {
+                    if (obj.RemoveWhenNotAlive)
+                    {
+                        RemoveAt(i--);
+                        becameDead.Add(obj);
+                    }
+                }
+            }
+
+            lastTime = time;
+            return becameDead;
+        }
+
+        public override int Add(T item)
+        {
+            if (item.IsAlive && !item.IsLoaded)
+                item.Load();
+
+            return base.Add(item);
+        }
+    }
+}
﻿// Copyright (c) ppy Pty Ltd <contact@ppy.sh>. Licensed under the MIT Licence.
// See the LICENCE file in the repository root for full licence text.

using System;
using System.Collections.Generic;
using System.Linq;
using System.Threading;
using NUnit.Framework;
using osu.Framework.Allocation;
using osu.Framework.Bindables;
using osu.Framework.Graphics;
using osu.Framework.Graphics.Shapes;
using osu.Framework.Graphics.Sprites;
using osu.Framework.Graphics.UserInterface;
using osu.Framework.Input.Events;
using osu.Framework.MathUtils;
using osu.Framework.Screens;
using osu.Framework.Testing;
using osu.Framework.Testing.Input;
using osuTK;
using osuTK.Graphics;
using osuTK.Input;

namespace osu.Framework.Tests.Visual.UserInterface
{
    public class TestCaseScreenStack : TestCase
    {
        private TestScreen baseScreen;
        private ScreenStack stack;

        public override IReadOnlyList<Type> RequiredTypes => new[]
        {
            typeof(Screen),
            typeof(IScreen)
        };

        [SetUp]
        public void SetupTest() => Schedule(() =>
        {
            Clear();
            Add(stack = new ScreenStack(baseScreen = new TestScreen())
            {
                RelativeSizeAxes = Axes.Both
            });
        });

        [Test]
        public void TestPushFocusLost()
        {
            TestScreen screen1 = null;

            pushAndEnsureCurrent(() => screen1 = new TestScreen { EagerFocus = true });
            AddUntilStep("wait for focus grab", () => GetContainingInputManager().FocusedDrawable == screen1);

            pushAndEnsureCurrent(() => new TestScreen(), () => screen1);

            AddUntilStep("focus lost", () => GetContainingInputManager().FocusedDrawable != screen1);
        }

        [Test]
        public void TestPushFocusTransferred()
        {
            TestScreen screen1 = null, screen2 = null;

            pushAndEnsureCurrent(() => screen1 = new TestScreen { EagerFocus = true });
            AddUntilStep("wait for focus grab", () => GetContainingInputManager().FocusedDrawable == screen1);

            pushAndEnsureCurrent(() => screen2 = new TestScreen { EagerFocus = true }, () => screen1);

            AddUntilStep("focus transferred", () => GetContainingInputManager().FocusedDrawable == screen2);
        }

        [Test]
        public void TestPushStackTwice()
        {
            TestScreen testScreen = null;

            AddStep("public push", () => stack.Push(testScreen = new TestScreen()));
            AddStep("ensure succeeds", () => Assert.IsTrue(stack.CurrentScreen == testScreen));
            AddStep("ensure internal throws", () => Assert.Throws<InvalidOperationException>(() => stack.Push(null, new TestScreen())));
        }

        [Test]
        public void TestAddScreenWithoutStackFails()
        {
            AddStep("ensure throws", () => Assert.Throws<InvalidOperationException>(() => Add(new TestScreen())));
        }

        [Test]
        public void TestPushInstantExitScreen()
        {
            AddStep("push non-valid screen", () => baseScreen.Push(new TestScreen { ValidForPush = false }));
            AddAssert("stack is single", () => stack.InternalChildren.Count == 1);
        }

        [Test]
        public void TestPushInstantExitScreenEmpty()
        {
            AddStep("fresh stack with non-valid screen", () =>
            {
                Clear();
                Add(stack = new ScreenStack(baseScreen = new TestScreen { ValidForPush = false })
                {
                    RelativeSizeAxes = Axes.Both
                });
            });

            AddAssert("stack is empty", () => stack.InternalChildren.Count == 0);
        }

        [Test]
        public void TestPushPop()
        {
            TestScreen screen1 = null, screen2 = null;

            pushAndEnsureCurrent(() => screen1 = new TestScreen());

            AddAssert("baseScreen suspended to screen1", () => baseScreen.SuspendedTo == screen1);
            AddAssert("screen1 entered from baseScreen", () => screen1.EnteredFrom == baseScreen);

            // we don't support pushing a screen that has been entered
            AddStep("bad push", () => Assert.Throws(typeof(ScreenStack.ScreenAlreadyEnteredException), () => screen1.Push(screen1)));

            pushAndEnsureCurrent(() => screen2 = new TestScreen(), () => screen1);

            AddAssert("screen1 suspended to screen2", () => screen1.SuspendedTo == screen2);
            AddAssert("screen2 entered from screen1", () => screen2.EnteredFrom == screen1);

            AddAssert("ensure child", () => screen1.GetChildScreen() != null);

            AddStep("pop", () => screen2.Exit());

            AddAssert("screen1 resumed from screen2", () => screen1.ResumedFrom == screen2);
            AddAssert("screen2 exited to screen1", () => screen2.ExitedTo == screen1);
            AddAssert("screen2 has lifetime end", () => screen2.LifetimeEnd != double.MaxValue);

            AddAssert("ensure child gone", () => screen1.GetChildScreen() == null);
            AddAssert("ensure not current", () => !screen2.IsCurrentScreen());

            AddStep("pop", () => screen1.Exit());

            AddAssert("baseScreen resumed from screen1", () => baseScreen.ResumedFrom == screen1);
            AddAssert("screen1 exited to baseScreen", () => screen1.ExitedTo == baseScreen);
            AddAssert("screen1 has lifetime end", () => screen1.LifetimeEnd != double.MaxValue);
            AddUntilStep("screen1 is removed", () => screen1.Parent == null);
        }

        [Test]
        public void TestMultiLevelExit()
        {
            TestScreen screen1 = null, screen2 = null, screen3 = null;

            pushAndEnsureCurrent(() => screen1 = new TestScreen());
            pushAndEnsureCurrent(() => screen2 = new TestScreen { ValidForResume = false }, () => screen1);
            pushAndEnsureCurrent(() => screen3 = new TestScreen(), () => screen2);

            AddStep("bad exit", () => Assert.Throws(typeof(ScreenStack.ScreenHasChildException), () => screen1.Exit()));
            AddStep("exit", () => screen3.Exit());

            AddAssert("screen3 exited to screen2", () => screen3.ExitedTo == screen2);
            AddAssert("screen2 not resumed from screen3", () => screen2.ResumedFrom == null);
            AddAssert("screen2 exited to screen1", () => screen2.ExitedTo == screen1);
            AddAssert("screen1 resumed from screen2", () => screen1.ResumedFrom == screen2);

            AddAssert("screen3 has lifetime end", () => screen3.LifetimeEnd != double.MaxValue);
            AddAssert("screen2 has lifetime end", () => screen2.LifetimeEnd != double.MaxValue);
            AddAssert("screen 2 is not alive", () => !screen2.AsDrawable().IsAlive);

            AddAssert("ensure child gone", () => screen1.GetChildScreen() == null);
            AddAssert("ensure current", () => screen1.IsCurrentScreen());

            AddAssert("ensure not current", () => !screen2.IsCurrentScreen());
            AddAssert("ensure not current", () => !screen3.IsCurrentScreen());
        }

        [Test]
        public void TestAsyncPush()
        {
            TestScreenSlow screen1 = null;

            AddStep("push slow", () => baseScreen.Push(screen1 = new TestScreenSlow()));
            AddAssert("base screen registered suspend", () => baseScreen.SuspendedTo == screen1);
            AddAssert("ensure not current", () => !screen1.IsCurrentScreen());
            AddStep("allow load", () => screen1.AllowLoad.Set());
            AddUntilStep("ensure current", () => screen1.IsCurrentScreen());
        }

        [Test]
        public void TestAsyncPreloadPush()
        {
            TestScreenSlow screen1 = null;
            AddStep("preload slow", () =>
            {
                screen1 = new TestScreenSlow();
                screen1.AllowLoad.Set();

                LoadComponentAsync(screen1);
            });
            pushAndEnsureCurrent(() => screen1);
        }

        [Test]
        public void TestExitBeforePush()
        {
            TestScreenSlow screen1 = null;
            TestScreen screen2 = null;

            AddStep("push slow", () => baseScreen.Push(screen1 = new TestScreenSlow()));
            AddStep("exit slow", () => screen1.Exit());
            AddStep("allow load", () => screen1.AllowLoad.Set());
            AddUntilStep("wait for screen to load", () => screen1.LoadState >= LoadState.Ready);
            AddAssert("ensure not current", () => !screen1.IsCurrentScreen());
            AddAssert("ensure base still current", () => baseScreen.IsCurrentScreen());
            AddStep("push fast", () => baseScreen.Push(screen2 = new TestScreen()));
            AddUntilStep("ensure new current", () => screen2.IsCurrentScreen());
        }

        [Test]
        public void TestPushToNonLoadedScreenFails()
        {
            TestScreenSlow screen1 = null;

            AddStep("push slow", () => stack.Push(screen1 = new TestScreenSlow()));
            AddStep("push second slow", () => Assert.Throws<InvalidOperationException>(() => screen1.Push(new TestScreenSlow())));
        }

        [Test]
        public void TestEventOrder()
        {
            List<int> order = new List<int>();

            var screen1 = new TestScreen
            {
                Entered = () => order.Add(1),
                Suspended = () => order.Add(2),
                Resumed = () => order.Add(5),
            };

            var screen2 = new TestScreen
            {
                Entered = () => order.Add(3),
                Exited = () => order.Add(4),
            };

            AddStep("push screen1", () => stack.Push(screen1));
            AddUntilStep("ensure current", () => screen1.IsCurrentScreen());

            AddStep("preload screen2", () => LoadComponentAsync(screen2));
            AddUntilStep("wait for load", () => screen2.LoadState == LoadState.Ready);

            AddStep("push screen2", () => screen1.Push(screen2));
            AddUntilStep("ensure current", () => screen2.IsCurrentScreen());

            AddStep("exit screen2", () => screen2.Exit());
            AddUntilStep("ensure exited", () => !screen2.IsCurrentScreen());

            AddStep("push screen2", () => screen1.Exit());
            AddUntilStep("ensure exited", () => !screen1.IsCurrentScreen());

            AddAssert("order is correct", () => order.SequenceEqual(order.OrderBy(i => i)));
        }

        [Test]
        public void TestComeVisibleFromHidden()
        {
            TestScreen screen1 = null;
            pushAndEnsureCurrent(() => screen1 = new TestScreen { Alpha = 0 });

            AddUntilStep("screen1 is visible", () => screen1.Alpha > 0);

            pushAndEnsureCurrent(() => new TestScreen { Alpha = 0 }, () => screen1);
        }

        [TestCase(false, false)]
        [TestCase(false, true)]
        [TestCase(true, false)]
        [TestCase(true, true)]
        public void TestAsyncEventOrder(bool earlyExit, bool suspendImmediately)
        {
            TestScreenSlow screen1 = null;
            TestScreenSlow screen2 = null;
            List<int> order = null;

            if (!suspendImmediately)
            {
                AddStep("override stack", () =>
                {
                    // we can't use the [SetUp] screen stack as we need to change the ctor parameters.
                    Clear();
                    Add(stack = new ScreenStack(baseScreen = new TestScreen())
                    {
                        RelativeSizeAxes = Axes.Both
                    });
                });
            }

            AddStep("Perform setup", () =>
            {
                order = new List<int>();
                screen1 = new TestScreenSlow
                {
                    Entered = () => order.Add(1),
                    Suspended = () => order.Add(2),
                    Resumed = () => order.Add(5),
                };
                screen2 = new TestScreenSlow
                {
                    Entered = () => order.Add(3),
                    Exited = () => order.Add(4),
                };
            });

            AddStep("push slow", () => stack.Push(screen1));
            AddStep("push second slow", () => stack.Push(screen2));

            AddStep("allow load 1", () => screen1.AllowLoad.Set());

            AddUntilStep("ensure screen1 not current", () => !screen1.IsCurrentScreen());
            AddUntilStep("ensure screen2 not current", () => !screen2.IsCurrentScreen());

            // but the stack has a different idea of "current"
            AddAssert("ensure screen2 is current at the stack", () => stack.CurrentScreen == screen2);

            if (suspendImmediately)
                AddUntilStep("screen1's suspending fired", () => screen1.SuspendedTo == screen2);
            else
                AddUntilStep("screen1's entered and suspending fired", () => screen1.EnteredFrom != null);

            if (earlyExit)
                AddStep("early exit 2", () => screen2.Exit());

            AddStep("allow load 2", () => screen2.AllowLoad.Set());

            if (earlyExit)
            {
                AddAssert("screen2's entered did not fire", () => screen2.EnteredFrom == null);
                AddAssert("screen2's exited did not fire", () => screen2.ExitedTo == null);
            }
            else
            {
                AddUntilStep("ensure screen2 is current", () => screen2.IsCurrentScreen());
                AddAssert("screen2's entered fired", () => screen2.EnteredFrom == screen1);
                AddStep("exit 2", () => screen2.Exit());
                AddUntilStep("ensure screen1 is current", () => screen1.IsCurrentScreen());
                AddAssert("screen2's exited fired", () => screen2.ExitedTo == screen1);
            }

            AddAssert("order is correct", () => order.SequenceEqual(order.OrderBy(i => i)));
        }

        [Test]
        public void TestAsyncDoublePush()
        {
            TestScreenSlow screen1 = null;
            TestScreenSlow screen2 = null;

            AddStep("push slow", () => stack.Push(screen1 = new TestScreenSlow()));
            // important to note we are pushing to the stack here, unlike the failing case above.
            AddStep("push second slow", () => stack.Push(screen2 = new TestScreenSlow()));

            AddAssert("base screen registered suspend", () => baseScreen.SuspendedTo == screen1);

            AddAssert("screen1 is not current", () => !screen1.IsCurrentScreen());
            AddAssert("screen2 is not current", () => !screen2.IsCurrentScreen());

            AddAssert("screen2 is current to stack", () => stack.CurrentScreen == screen2);

            AddAssert("screen1 not registered suspend", () => screen1.SuspendedTo == null);
            AddAssert("screen2 not registered entered", () => screen2.EnteredFrom == null);

            AddStep("allow load 2", () => screen2.AllowLoad.Set());

            // screen 2 won't actually be loading since the load is only triggered after screen1 is loaded.
            AddWaitStep("wait for load", 10);

            // furthermore, even though screen 2 is able to load, screen 1 has not yet so we shouldn't has received any events.
            AddAssert("screen1 is not current", () => !screen1.IsCurrentScreen());
            AddAssert("screen2 is not current", () => !screen2.IsCurrentScreen());
            AddAssert("screen1 not registered suspend", () => screen1.SuspendedTo == null);
            AddAssert("screen2 not registered entered", () => screen2.EnteredFrom == null);

            AddStep("allow load 1", () => screen1.AllowLoad.Set());
            AddUntilStep("screen1 is loaded", () => screen1.LoadState == LoadState.Loaded);
            AddUntilStep("screen2 is loaded", () => screen2.LoadState == LoadState.Loaded);

            AddUntilStep("screen1 is expired", () => !screen1.IsAlive);

            AddUntilStep("screen1 is not current", () => !screen1.IsCurrentScreen());
            AddUntilStep("screen2 is current", () => screen2.IsCurrentScreen());

            AddAssert("screen1 registered suspend", () => screen1.SuspendedTo == screen2);
            AddAssert("screen2 registered entered", () => screen2.EnteredFrom == screen1);
        }

        [Test]
        public void TestAsyncPushWithNonImmediateSuspend()
        {
            AddStep("override stack", () =>
            {
                // we can't use the [SetUp] screen stack as we need to change the ctor parameters.
                Clear();
                Add(stack = new ScreenStack(baseScreen = new TestScreen(), false)
                {
                    RelativeSizeAxes = Axes.Both
                });
            });

            TestScreenSlow screen1 = null;

            AddStep("push slow", () => baseScreen.Push(screen1 = new TestScreenSlow()));
            AddAssert("base screen not yet registered suspend", () => baseScreen.SuspendedTo == null);
            AddAssert("ensure notcurrent", () => !screen1.IsCurrentScreen());
            AddStep("allow load", () => screen1.AllowLoad.Set());
            AddUntilStep("ensure current", () => screen1.IsCurrentScreen());
            AddAssert("base screen registered suspend", () => baseScreen.SuspendedTo == screen1);
        }

        [Test]
        public void TestMakeCurrent()
        {
            TestScreen screen1 = null;
            TestScreen screen2 = null;
            TestScreen screen3 = null;

            pushAndEnsureCurrent(() => screen1 = new TestScreen());
            pushAndEnsureCurrent(() => screen2 = new TestScreen(), () => screen1);
            pushAndEnsureCurrent(() => screen3 = new TestScreen(), () => screen2);

            AddStep("block exit", () => screen3.Exiting = () => true);
            AddStep("make screen 1 current", () => screen1.MakeCurrent());
            AddAssert("screen 3 still current", () => screen3.IsCurrentScreen());
            AddAssert("screen 3 doesn't have lifetime end", () => screen3.LifetimeEnd == double.MaxValue);
            AddAssert("screen 2 valid for resume", () => screen2.ValidForResume);
            AddAssert("screen 1 valid for resume", () => screen1.ValidForResume);

            AddStep("don't block exit", () => screen3.Exiting = () => false);
            AddStep("make screen 1 current", () => screen1.MakeCurrent());
            AddAssert("screen 1 current", () => screen1.IsCurrentScreen());
            AddAssert("screen 1 doesn't have lifetime end", () => screen1.LifetimeEnd == double.MaxValue);
            AddAssert("screen 3 has lifetime end", () => screen3.LifetimeEnd != double.MaxValue);
            AddAssert("screen 2 is not alive", () => !screen2.AsDrawable().IsAlive);
        }

        [Test]
        public void TestMakeCurrentUnbindOrder()
        {
            List<TestScreen> screens = null;

            AddStep("Setup screens", () =>
            {
                screens = new List<TestScreen>();
                for (int i = 0; i < 5; i++)
                {
                    var screen = new TestScreen();

                    screen.OnUnbindAllBindables += () =>
                    {
                        if (screens.Last() != screen)
                            throw new InvalidOperationException("Unbind order was wrong");

                        screens.Remove(screen);
                    };

                    screens.Add(screen);
                }
            });

            for (int i = 0; i < 5; i++)
            {
                var local = i; // needed to store the correct value for our delegate
                pushAndEnsureCurrent(() => screens[local], () => local > 0 ? screens[local - 1] : null);
            }

            AddStep("make first screen current", () => screens.First().MakeCurrent());
            AddUntilStep("All screens unbound in correct order", () => screens.Count == 1);
        }

        [Test]
        public void TestScreensUnboundAndDisposedOnStackDisposal()
        {
            const int screen_count = 5;
            const int exit_count = 2;

            List<TestScreen> screens = null;
            int disposedScreens = 0;

            AddStep("Setup screens", () =>
            {
                screens = new List<TestScreen>();
                disposedScreens = 0;

                for (int i = 0; i < screen_count; i++)
                {
                    var screen = new TestScreen(id: i);

                    screen.OnDispose += () => disposedScreens++;

                    screen.OnUnbindAllBindables += () =>
                    {
                        if (screens.Last() != screen)
                            throw new InvalidOperationException("Unbind order was wrong");

                        screens.Remove(screen);
                    };

                    screens.Add(screen);
                }
            });

            for (int i = 0; i < screen_count; i++)
            {
                var local = i; // needed to store the correct value for our delegate
                pushAndEnsureCurrent(() => screens[local], () => local > 0 ? screens[local - 1] : null);
            }

            AddStep("remove and dispose stack", () =>
            {
                // We must exit a few screens just before the stack is disposed, otherwise the stack will update for one more frame and dispose screens itself
                for (int i = 0; i < exit_count; i++)
                    stack.Exit();

                Remove(stack);
                stack.Dispose();
            });

            AddUntilStep("All screens unbound in correct order", () => screens.Count == 0);
            AddAssert("All screens disposed", () => disposedScreens == screen_count);
        }

        /// <summary>
        /// Make sure that all bindables are returned before OnResuming is called for the next screen.
        /// </summary>
        [Test]
        public void TestReturnBindsBeforeResume()
        {
            TestScreen screen1 = null, screen2 = null;
            pushAndEnsureCurrent(() => screen1 = new TestScreen());
            pushAndEnsureCurrent(() => screen2 = new TestScreen(true), () => screen1);
            AddStep("Exit screen", () => screen2.Exit());
            AddUntilStep("Wait until base is current", () => screen1.IsCurrentScreen());
            AddAssert("Bindables have been returned by new screen", () => !screen2.DummyBindable.Disabled && !screen2.LeasedCopy.Disabled);
        }

        [Test]
        public void TestMakeCurrentDuringLoad()
        {
            TestScreen screen1 = null;
            TestScreenSlow screen2 = null;

            pushAndEnsureCurrent(() => screen1 = new TestScreen());
            AddStep("push slow", () => screen1.Push(screen2 = new TestScreenSlow()));

            AddStep("make screen1 current", () => screen1.MakeCurrent());
            AddStep("allow load of screen2", () => screen2.AllowLoad.Set());
            AddUntilStep("wait for screen2 to load", () => screen2.LoadState == LoadState.Ready);

            AddAssert("screen1 is current screen", () => screen1.IsCurrentScreen());
            AddAssert("screen2 did not receive OnEntering", () => screen2.EnteredFrom == null);
            AddAssert("screen2 did not receive OnExiting", () => screen2.ExitedTo == null);
        }

        [Test]
<<<<<<< HEAD
        public void TestMakeCurrentDuringLoadOfMany()
        {
            TestScreen screen1 = null;
            TestScreenSlow screen2 = null;
            TestScreenSlow screen3 = null;

            pushAndEnsureCurrent(() => screen1 = new TestScreen());
            AddStep("push slow screen 2", () => stack.Push(screen2 = new TestScreenSlow()));
            AddStep("push slow screen 3", () => stack.Push(screen3 = new TestScreenSlow()));
            AddStep("Make current the same screen", () => screen1.MakeCurrent());
            // Allow the later pushed screen to load before the second pushed one.
            AddStep("allow screen 3 to load", () => screen3.AllowLoad.Set());
            AddStep("allow screen 2 to load", () => screen2.AllowLoad.Set());
            AddAssert("Screen 1 is current", () => screen1.IsCurrentScreen());
        }

=======
        public void TestMakeCurrentOnSameScreen()
        {
            TestScreen screen1 = null;

            pushAndEnsureCurrent(() => screen1 = new TestScreen());
            AddStep("Make current the same screen", () => screen1.MakeCurrent());
            AddAssert("Screen 1 is current", () => screen1.IsCurrentScreen());
        }

        [Test]
        public void TestInvalidPushBlocksNonImmediateSuspend()
        {
            TestScreen screen1 = null;
            TestScreenSlow screen2 = null;

            AddStep("override stack", () =>
            {
                // we can't use the [SetUp] screen stack as we need to change the ctor parameters.
                Clear();
                Add(stack = new ScreenStack(baseScreen = new TestScreen(), false)
                {
                    RelativeSizeAxes = Axes.Both
                });
            });

            pushAndEnsureCurrent(() => screen1 = new TestScreen());
            AddStep("push slow", () => screen1.Push(screen2 = new TestScreenSlow()));
            AddStep("exit slow", () => screen2.Exit());
            AddStep("allow load", () => screen2.AllowLoad.Set());
            AddUntilStep("wait for screen 2 to load", () => screen2.LoadState >= LoadState.Ready);
            AddAssert("screen 1 did not receive suspending", () => screen1.SuspendedTo == null);
            AddAssert("screen 1 did not receive resuming", () => screen1.ResumedFrom == null);
        }

        [Test]
        public void TestInvalidPushDoesNotBlockImmediateSuspend()
        {
            TestScreen screen1 = null;
            TestScreenSlow screen2 = null;

            AddStep("override stack", () =>
            {
                // we can't use the [SetUp] screen stack as we need to change the ctor parameters.
                Clear();
                Add(stack = new ScreenStack(baseScreen = new TestScreen(), true)
                {
                    RelativeSizeAxes = Axes.Both
                });
            });

            pushAndEnsureCurrent(() => screen1 = new TestScreen());
            AddStep("push slow", () => screen1.Push(screen2 = new TestScreenSlow()));
            AddStep("exit slow", () => screen2.Exit());
            AddStep("allow load", () => screen2.AllowLoad.Set());
            AddUntilStep("wait for screen 2 to load", () => screen2.LoadState >= LoadState.Ready);
            AddAssert("screen 1 did receive suspending", () => screen1.SuspendedTo == screen2);
            AddAssert("screen 1 did receive resumed", () => screen1.ResumedFrom == screen2);
        }

>>>>>>> ef0e468a
        /// <summary>
        /// Push two screens and check that they only handle input when they are respectively loaded and current.
        /// </summary>
        [Test]
        public void TestNonCurrentScreenDoesNotAcceptInput()
        {
            ManualInputManager inputManager = null;

            AddStep("override stack", () =>
            {
                // we can't use the [SetUp] screen stack as we need to change the ctor parameters.
                Clear();

                Add(inputManager = new ManualInputManager
                {
                    Child = stack = new ScreenStack(baseScreen = new TestScreen())
                    {
                        RelativeSizeAxes = Axes.Both
                    }
                });
            });

            TestScreen screen1 = null;
            TestScreenSlow screen2 = null;

            pushAndEnsureCurrent(() => screen1 = new TestScreen());
            AddStep("Click center of screen", () => clickScreen(inputManager, screen1));
            AddAssert("screen 1 clicked", () => screen1.ClickCount == 1);

            AddStep("push slow", () => screen1.Push(screen2 = new TestScreenSlow()));
            AddStep("Click center of screen", () => inputManager.Click(MouseButton.Left));
            AddAssert("screen 1 not clicked", () => screen1.ClickCount == 1);
            AddAssert("Screen 2 not clicked", () => screen2.ClickCount == 0 && !screen2.IsLoaded);

            AddStep("Allow screen to load", () => screen2.AllowLoad.Set());
            AddUntilStep("ensure current", () => screen2.IsCurrentScreen());
            AddStep("Click center of screen", () => clickScreen(inputManager, screen2));
            AddAssert("screen 1 not clicked", () => screen1.ClickCount == 1);
            AddAssert("Screen 2 clicked", () => screen2.ClickCount == 1 && screen2.IsLoaded);
        }

        private void clickScreen(ManualInputManager inputManager, TestScreen screen)
        {
            inputManager.MoveMouseTo(screen);
            inputManager.Click(MouseButton.Left);
        }

        private void pushAndEnsureCurrent(Func<IScreen> screenCtor, Func<IScreen> target = null)
        {
            IScreen screen = null;
            AddStep("push", () => (target?.Invoke() ?? baseScreen).Push(screen = screenCtor()));
            AddUntilStep("ensure current", () => screen.IsCurrentScreen());
        }

        private class TestScreenSlow : TestScreen
        {
            public readonly ManualResetEventSlim AllowLoad = new ManualResetEventSlim();

            [BackgroundDependencyLoader]
            private void load()
            {
                if (!AllowLoad.Wait(TimeSpan.FromSeconds(10)))
                    throw new TimeoutException();
            }
        }

        private class TestScreen : Screen
        {
            public Func<bool> Exiting;

            public Action Entered;
            public Action Suspended;
            public Action Resumed;
            public Action Exited;

            public IScreen EnteredFrom;
            public IScreen ExitedTo;

            public IScreen SuspendedTo;
            public IScreen ResumedFrom;

            public static int Sequence;
            private Button popButton;

            private const int transition_time = 500;

            public bool EagerFocus;

            public int ClickCount { get; private set; }

            public override bool RequestsFocus => EagerFocus;

            public override bool AcceptsFocus => EagerFocus;

            public override bool HandleNonPositionalInput => true;

            public LeasedBindable<bool> LeasedCopy;

            public readonly Bindable<bool> DummyBindable = new Bindable<bool>();

            private readonly bool shouldTakeOutLease;

            public TestScreen(bool shouldTakeOutLease = false, int? id = null)
            {
                this.shouldTakeOutLease = shouldTakeOutLease;

                if (id != null)
                    Name = id.ToString();
            }

            [BackgroundDependencyLoader]
            private void load()
            {
                InternalChildren = new Drawable[]
                {
                    new Box
                    {
                        RelativeSizeAxes = Axes.Both,
                        Size = new Vector2(1),
                        Anchor = Anchor.Centre,
                        Origin = Anchor.Centre,
                        Colour = new Color4(
                            Math.Max(0.5f, RNG.NextSingle()),
                            Math.Max(0.5f, RNG.NextSingle()),
                            Math.Max(0.5f, RNG.NextSingle()),
                            1),
                    },
                    new SpriteText
                    {
                        Text = $@"Screen {Sequence++}",
                        Anchor = Anchor.Centre,
                        Origin = Anchor.Centre,
                        Font = new FontUsage(size: 50)
                    },
                    popButton = new Button
                    {
                        Text = @"Pop",
                        RelativeSizeAxes = Axes.Both,
                        Size = new Vector2(0.1f),
                        Anchor = Anchor.TopLeft,
                        Origin = Anchor.TopLeft,
                        BackgroundColour = Color4.Red,
                        Alpha = 0,
                        Action = this.Exit
                    },
                    new Button
                    {
                        Text = @"Push",
                        RelativeSizeAxes = Axes.Both,
                        Size = new Vector2(0.1f),
                        Anchor = Anchor.TopRight,
                        Origin = Anchor.TopRight,
                        BackgroundColour = Color4.YellowGreen,
                        Action = delegate
                        {
                            this.Push(new TestScreen
                            {
                                Anchor = Anchor.Centre,
                                Origin = Anchor.Centre,
                            });
                        }
                    }
                };

                BorderColour = Color4.Red;
                Masking = true;
            }

            protected override void OnFocus(FocusEvent e)
            {
                base.OnFocus(e);
                BorderThickness = 10;
            }

            protected override void OnFocusLost(FocusLostEvent e)
            {
                base.OnFocusLost(e);
                BorderThickness = 0;
            }

            public override void OnEntering(IScreen last)
            {
                EnteredFrom = last;
                Entered?.Invoke();

                if (shouldTakeOutLease)
                {
                    DummyBindable.BindTo(((TestScreen)last).DummyBindable);
                    LeasedCopy = DummyBindable.BeginLease(true);
                }

                base.OnEntering(last);

                if (last != null)
                {
                    //only show the pop button if we are entered form another screen.
                    popButton.Alpha = 1;
                }

                this.MoveTo(new Vector2(0, -DrawSize.Y));
                this.MoveTo(Vector2.Zero, transition_time, Easing.OutQuint);
                this.FadeIn(1000);
            }

            public override bool OnExiting(IScreen next)
            {
                ExitedTo = next;
                Exited?.Invoke();

                if (Exiting?.Invoke() == true)
                    return true;

                this.MoveTo(new Vector2(0, -DrawSize.Y), transition_time, Easing.OutQuint);
                return base.OnExiting(next);
            }

            public override void OnSuspending(IScreen next)
            {
                SuspendedTo = next;
                Suspended?.Invoke();

                base.OnSuspending(next);
                this.MoveTo(new Vector2(0, DrawSize.Y), transition_time, Easing.OutQuint);
            }

            public override void OnResuming(IScreen last)
            {
                ResumedFrom = last;
                Resumed?.Invoke();

                base.OnResuming(last);
                this.MoveTo(Vector2.Zero, transition_time, Easing.OutQuint);
            }

            protected override bool OnClick(ClickEvent e)
            {
                ClickCount++;
                return base.OnClick(e);
            }
        }
    }
}<|MERGE_RESOLUTION|>--- conflicted
+++ resolved
@@ -560,7 +560,6 @@
         }
 
         [Test]
-<<<<<<< HEAD
         public void TestMakeCurrentDuringLoadOfMany()
         {
             TestScreen screen1 = null;
@@ -577,7 +576,7 @@
             AddAssert("Screen 1 is current", () => screen1.IsCurrentScreen());
         }
 
-=======
+        [Test]
         public void TestMakeCurrentOnSameScreen()
         {
             TestScreen screen1 = null;
@@ -637,7 +636,6 @@
             AddAssert("screen 1 did receive resumed", () => screen1.ResumedFrom == screen2);
         }
 
->>>>>>> ef0e468a
         /// <summary>
         /// Push two screens and check that they only handle input when they are respectively loaded and current.
         /// </summary>

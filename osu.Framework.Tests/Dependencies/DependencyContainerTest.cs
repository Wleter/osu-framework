// Copyright (c) 2007-2018 ppy Pty Ltd <contact@ppy.sh>.
// Licensed under the MIT Licence - https://raw.githubusercontent.com/ppy/osu-framework/master/LICENCE

using System;
using System.Threading;
using NUnit.Framework;
using osu.Framework.Allocation;

namespace osu.Framework.Tests.Dependencies
{
    [TestFixture]
    public class DependencyContainerTest
    {
        [Test]
        public void TestCacheAsMostDerivedType()
        {
            var baseObject = new BaseObject { TestValue = 1 };
            var derivedObject = new DerivedObject { TestValue = 2 };

            var dependencies = new DependencyContainer();
            dependencies.Cache(baseObject);
            dependencies.Cache(derivedObject);

            BaseObject receivedBase = null;
            BaseObject receivedDerived = null;

            var receiver = new Receiver1
            {
                OnLoad = (b, d) =>
                {
                    receivedBase = b;
                    receivedDerived = d;
                }
            };

            dependencies.Inject(receiver);

            Assert.AreEqual(typeof(BaseObject), receivedBase.GetType());
            Assert.AreEqual(typeof(DerivedObject), receivedDerived.GetType());
            Assert.AreEqual(1, receivedBase.TestValue);
            Assert.AreEqual(2, receivedDerived.TestValue);
        }

        [Test]
        public void TestInjectIntoNothing()
        {
            var baseObject = new BaseObject { TestValue = 1 };

            var dependencies = new DependencyContainer();
            dependencies.Cache(baseObject);

            var receiver = new Receiver2();

            Assert.DoesNotThrow(() => dependencies.Inject(receiver));
        }

        [Test]
        public void TestInjectNullIntoNonNull()
        {
            var dependencies = new DependencyContainer();

            var receiver = new Receiver1();

            Assert.Throws<DependencyNotRegisteredException>(() => dependencies.Inject(receiver));
        }

        [Test]
        public void TestInjectNullIntoNullable()
        {
            var dependencies = new DependencyContainer();

            var receiver = new Receiver3();

            Assert.DoesNotThrow(() => dependencies.Inject(receiver));
        }

        [Test]
        public void TestInjectIntoSubClasses()
        {
            var dependencies = new DependencyContainer();

            int count = 0, baseCount = 0, derivedCount = 0;

            var receiver = new Receiver5
            {
                Loaded4 = () => baseCount = ++count,
                Loaded5 = () => derivedCount = ++count
            };

            dependencies.Inject(receiver);

            Assert.AreEqual(1, baseCount);
            Assert.AreEqual(2, derivedCount);
        }

        [Test]
        public void TestOverrideCache()
        {
            var testObject1 = new BaseObject { TestValue = 1 };
            var testObject2 = new BaseObject { TestValue = 2 };

            var dependencies1 = new DependencyContainer();
            dependencies1.Cache(testObject1);

            var dependencies2 = new DependencyContainer(dependencies1);
            dependencies2.Cache(testObject2);

            BaseObject receivedObject = null;

            var receiver = new Receiver3
            {
                OnLoad = o => receivedObject = o
            };

            dependencies1.Inject(receiver);
            Assert.AreEqual(receivedObject, testObject1);

            dependencies2.Inject(receiver);
            Assert.AreEqual(receivedObject, testObject2);
        }

        [Test]
        public void TestMultipleCacheFails()
        {
            var testObject1 = new BaseObject { TestValue = 1 };
            var testObject2 = new BaseObject { TestValue = 2 };

            var dependencies = new DependencyContainer();
            dependencies.Cache(testObject1);

            Assert.Throws<TypeAlreadyCachedException>(() => dependencies.Cache(testObject2));
        }

<<<<<<< HEAD
        /// <summary>
        /// Special case because "where T : class" also allows interfaces.
        /// </summary>
        [Test]
        public void TestAttemptCacheStruct()
        {
            Assert.Throws<ArgumentException>(() => new DependencyContainer().Cache<IBaseInterface>(new BaseStructObject()));
        }

        /// <summary>
        /// Special case because "where T : class" also allows interfaces.
        /// </summary>
        [Test]
        public void TestAttemptCacheAsStruct()
        {
            Assert.Throws<ArgumentException>(() => new DependencyContainer().CacheAs<IBaseInterface>(new BaseStructObject()));
        }

        /// <summary>
        /// Special value type that remains internally consistent through copies.
        /// </summary>
        [Test]
        public void TestCacheCancellationToken()
        {
            var source = new CancellationTokenSource();
            var token = source.Token;

            var dependencies = new DependencyContainer();

            Assert.DoesNotThrow(() => dependencies.CacheValue(token));

            var retrieved = dependencies.GetValue<CancellationToken>();

            source.Cancel();

            Assert.IsTrue(token.IsCancellationRequested);
            Assert.IsTrue(retrieved.IsCancellationRequested);
        }

        private interface IBaseInterface
        {
=======
        [Test]
        public void TestInvalidPublicAccessor()
        {
            var receiver = new Receiver6();

            Assert.Throws<AccessModifierNotAllowedForLoaderMethodException>(() => new DependencyContainer().Inject(receiver));
        }

        [Test]
        public void TestInvalidProtectedAccessor()
        {
            var receiver = new Receiver7();

            Assert.Throws<AccessModifierNotAllowedForLoaderMethodException>(() => new DependencyContainer().Inject(receiver));
        }

        [Test]
        public void TestInvalidInternalAccessor()
        {
            var receiver = new Receiver8();

            Assert.Throws<AccessModifierNotAllowedForLoaderMethodException>(() => new DependencyContainer().Inject(receiver));
        }

        [Test]
        public void TestInvalidProtectedInternalAccessor()
        {
            var receiver = new Receiver9();

            Assert.Throws<AccessModifierNotAllowedForLoaderMethodException>(() => new DependencyContainer().Inject(receiver));
>>>>>>> e7409378
        }

        private class BaseObject
        {
            public int TestValue;
        }

        private struct BaseStructObject : IBaseInterface
        {
        }

        private class DerivedObject : BaseObject
        {
        }

        private class Receiver1
        {
            public Action<BaseObject, DerivedObject> OnLoad;

            [BackgroundDependencyLoader]
            private void load(BaseObject baseObject, DerivedObject derivedObject) => OnLoad?.Invoke(baseObject, derivedObject);
        }

        private class Receiver2
        {
        }

        private class Receiver3
        {
            public Action<BaseObject> OnLoad;

            [BackgroundDependencyLoader(true)]
            private void load(BaseObject baseObject) => OnLoad?.Invoke(baseObject);
        }

        private class Receiver4
        {
            public Action Loaded4;

            [BackgroundDependencyLoader]
            private void load() => Loaded4?.Invoke();
        }

        private class Receiver5 : Receiver4
        {
            public Action Loaded5;

            [BackgroundDependencyLoader]
            private void load() => Loaded5?.Invoke();
        }

        private class Receiver6
        {
            [BackgroundDependencyLoader]
            public void Load()
            {
            }
        }

        private class Receiver7
        {
            [BackgroundDependencyLoader]
            protected void Load()
            {
            }
        }

        private class Receiver8
        {
            [BackgroundDependencyLoader]
            internal void Load()
            {
            }
        }

        private class Receiver9
        {
            [BackgroundDependencyLoader]
            protected internal void Load()
            {
            }
        }
    }
}<|MERGE_RESOLUTION|>--- conflicted
+++ resolved
@@ -131,7 +131,6 @@
             Assert.Throws<TypeAlreadyCachedException>(() => dependencies.Cache(testObject2));
         }
 
-<<<<<<< HEAD
         /// <summary>
         /// Special case because "where T : class" also allows interfaces.
         /// </summary>
@@ -171,40 +170,40 @@
             Assert.IsTrue(retrieved.IsCancellationRequested);
         }
 
+        [Test]
+        public void TestInvalidPublicAccessor()
+        {
+            var receiver = new Receiver6();
+
+            Assert.Throws<AccessModifierNotAllowedForLoaderMethodException>(() => new DependencyContainer().Inject(receiver));
+        }
+
+        [Test]
+        public void TestInvalidProtectedAccessor()
+        {
+            var receiver = new Receiver7();
+
+            Assert.Throws<AccessModifierNotAllowedForLoaderMethodException>(() => new DependencyContainer().Inject(receiver));
+        }
+
+        [Test]
+        public void TestInvalidInternalAccessor()
+        {
+            var receiver = new Receiver8();
+
+            Assert.Throws<AccessModifierNotAllowedForLoaderMethodException>(() => new DependencyContainer().Inject(receiver));
+        }
+
+        [Test]
+        public void TestInvalidProtectedInternalAccessor()
+        {
+            var receiver = new Receiver9();
+
+            Assert.Throws<AccessModifierNotAllowedForLoaderMethodException>(() => new DependencyContainer().Inject(receiver));
+        }
+
         private interface IBaseInterface
         {
-=======
-        [Test]
-        public void TestInvalidPublicAccessor()
-        {
-            var receiver = new Receiver6();
-
-            Assert.Throws<AccessModifierNotAllowedForLoaderMethodException>(() => new DependencyContainer().Inject(receiver));
-        }
-
-        [Test]
-        public void TestInvalidProtectedAccessor()
-        {
-            var receiver = new Receiver7();
-
-            Assert.Throws<AccessModifierNotAllowedForLoaderMethodException>(() => new DependencyContainer().Inject(receiver));
-        }
-
-        [Test]
-        public void TestInvalidInternalAccessor()
-        {
-            var receiver = new Receiver8();
-
-            Assert.Throws<AccessModifierNotAllowedForLoaderMethodException>(() => new DependencyContainer().Inject(receiver));
-        }
-
-        [Test]
-        public void TestInvalidProtectedInternalAccessor()
-        {
-            var receiver = new Receiver9();
-
-            Assert.Throws<AccessModifierNotAllowedForLoaderMethodException>(() => new DependencyContainer().Inject(receiver));
->>>>>>> e7409378
         }
 
         private class BaseObject

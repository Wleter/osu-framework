--- conflicted
+++ resolved
@@ -1,94 +1,81 @@
-﻿// Copyright (c) 2007-2016 ppy Pty Ltd <contact@ppy.sh>.
-// Licensed under the MIT Licence - https://raw.githubusercontent.com/ppy/osu-framework/master/LICENCE
-
-using osu.Framework.Graphics;
-using osu.Framework.Graphics.Containers;
-using osu.Framework.Graphics.Drawables;
-using osu.Framework.Graphics.Transformations;
-using osu.Framework.MathUtils;
-using osu.Framework.Threading;
-using OpenTK;
-using OpenTK.Graphics;
-using osu.Framework.GameModes.Testing;
-
-namespace osu.Framework.VisualTests.Tests
-{
-    class TestCaseScrollableFlow : TestCase
-    {
-        private ScheduledDelegate boxCreator;
-
-        public override string Name => @"Scrollable Flow";
-        public override string Description => @"A flow container in a scroll container";
-
-        public override void Reset()
-        {
-            base.Reset();
-
-            FlowContainer flow;
-
-            Children = new []
-            {
-                new ScrollContainer
-                {
-                    Children = new []
-                    {
-                        new PaddingContainer
-                        {
-<<<<<<< HEAD
-                            Padding = new Padding(5),
-                            RelativeSizeAxes = Axes.X,
-                            Children = new Drawable[]
-                            {
-                                flow = new FlowContainer
-                                {
-                                    LayoutDuration = 100,
-                                    LayoutEasing = EasingTypes.Out,
-                                    Spacing = new Vector2(1, 1),
-                                    RelativeSizeAxes = Axes.X
-                                }
-                            }
-=======
-                            LayoutDuration = 100,
-                            LayoutEasing = EasingTypes.Out,
-                            ElementPadding = new Vector2(1, 1),
-                            RelativeSizeAxes = Axes.X
->>>>>>> f9786729
-                        },
-                    },
-                },
-            };
-
-            boxCreator?.Cancel();
-            boxCreator = Scheduler.AddDelayed(delegate
-            {
-                if (Parent == null) return;
-
-                Box box;
-                Container container = new Container
-                {
-                    Size = new Vector2(80, 80),
-                    Children = new[] {
-                        box = new Box
-                        {
-                            RelativeSizeAxes = Axes.Both,
-                            Anchor = Anchor.Centre,
-                            Origin = Anchor.Centre,
-                            Colour = new Color4(RNG.NextSingle(), RNG.NextSingle(), RNG.NextSingle(), 1)
-                        }
-                    }
-                };
-
-                flow.Add(container);
-
-                container.FadeInFromZero(1000);
-                container.Delay(RNG.Next(0, 20000), true);
-                container.FadeOutFromOne(4000);
-                box.RotateTo((RNG.NextSingle() - 0.5f) * 90, 4000);
-                box.ScaleTo(0.5f, 4000);
-                container.Expire();
-            }, 100, true);
-
-            Scheduler.Add(boxCreator);
-        }
-    }
-}
+﻿// Copyright (c) 2007-2016 ppy Pty Ltd <contact@ppy.sh>.
+// Licensed under the MIT Licence - https://raw.githubusercontent.com/ppy/osu-framework/master/LICENCE
+
+using osu.Framework.Graphics;
+using osu.Framework.Graphics.Containers;
+using osu.Framework.Graphics.Drawables;
+using osu.Framework.Graphics.Transformations;
+using osu.Framework.MathUtils;
+using osu.Framework.Threading;
+using OpenTK;
+using OpenTK.Graphics;
+using osu.Framework.GameModes.Testing;
+using osu.Framework.Graphics.Primitives;
+
+namespace osu.Framework.VisualTests.Tests
+{
+    class TestCaseScrollableFlow : TestCase
+    {
+        private ScheduledDelegate boxCreator;
+
+        public override string Name => @"Scrollable Flow";
+        public override string Description => @"A flow container in a scroll container";
+
+        public override void Reset()
+        {
+            base.Reset();
+
+            FlowContainer flow;
+
+            Children = new []
+            {
+                new ScrollContainer
+                {
+                    Children = new []
+                    {
+                        flow = new FlowContainer
+                        {
+                            LayoutDuration = 100,
+                            LayoutEasing = EasingTypes.Out,
+                            Spacing = new Vector2(1, 1),
+                            RelativeSizeAxes = Axes.X,
+                            Padding = new MarginPadding(5)
+                        }
+                    },
+                },
+            };
+
+            boxCreator?.Cancel();
+            boxCreator = Scheduler.AddDelayed(delegate
+            {
+                if (Parent == null) return;
+
+                Box box;
+                Container container = new Container
+                {
+                    Size = new Vector2(80, 80),
+                    Children = new[] {
+                        box = new Box
+                        {
+                            RelativeSizeAxes = Axes.Both,
+                            Anchor = Anchor.Centre,
+                            Origin = Anchor.Centre,
+                            Colour = new Color4(RNG.NextSingle(), RNG.NextSingle(), RNG.NextSingle(), 1)
+                        }
+                    }
+                };
+
+                flow.Add(container);
+
+                container.FadeInFromZero(1000);
+                container.Delay(RNG.Next(0, 20000), true);
+                container.FadeOutFromOne(4000);
+                box.RotateTo((RNG.NextSingle() - 0.5f) * 90, 4000);
+                box.ScaleTo(0.5f, 4000);
+                container.Expire();
+            }, 100, true);
+
+            Scheduler.Add(boxCreator);
+        }
+    }
+}